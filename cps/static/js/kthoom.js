--- conflicted
+++ resolved
@@ -242,16 +242,12 @@
                                     
                                     // display first page if we haven't yet
                                     if (imageFiles.length === currentImage + 1) {
-<<<<<<< HEAD
                                         if (settings.direction === 0) {
                                             $("#right").show();
                                         } else {
                                             $("#left").show();
                                         }
-                                        updatePage();
-=======
                                         updatePage(lastCompletion);
->>>>>>> b2a26a42
                                     }
                                 } else {
                                     totalImages--;
