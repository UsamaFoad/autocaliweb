--- conflicted
+++ resolved
@@ -24,7 +24,6 @@
 import datetime
 import json
 from binascii import hexlify
-<<<<<<< HEAD
 
 from flask import g
 from flask_babel import gettext as _
@@ -51,9 +50,6 @@
 
 session = None
 
-=======
-from cps import cli
->>>>>>> 4437d737
 
 engine = create_engine('sqlite:///{0}'.format(cli.settingspath), echo=False)
 Base = declarative_base()
@@ -348,7 +344,6 @@
     config_use_goodreads = Column(Boolean)
     config_goodreads_api_key = Column(String)
     config_goodreads_api_secret = Column(String)
-<<<<<<< HEAD
     config_login_type = Column(Integer, default=0)
     # config_use_ldap = Column(Boolean)
     config_ldap_provider_url = Column(String)
@@ -359,8 +354,6 @@
     # config_use_google_oauth = Column(Boolean)
     config_google_oauth_client_id = Column(String)
     config_google_oauth_client_secret = Column(String)
-=======
-    config_use_ldap = Column(Boolean)
     config_ldap_provider_url = Column(String, default='localhost')
     config_ldap_port = Column(SmallInteger, default=389)
     config_ldap_schema = Column(String, default='ldap')
@@ -373,7 +366,6 @@
     config_ldap_dn = Column(String)
     config_ldap_user_object = Column(String)
     config_ldap_openldap = Column(Boolean)
->>>>>>> 4437d737
     config_mature_content_tags = Column(String)
     config_logfile = Column(String)
     config_access_logfile = Column(String)
@@ -449,10 +441,19 @@
         self.config_use_goodreads = data.config_use_goodreads
         self.config_goodreads_api_key = data.config_goodreads_api_key
         self.config_goodreads_api_secret = data.config_goodreads_api_secret
-<<<<<<< HEAD
         self.config_login_type = data.config_login_type
         # self.config_use_ldap = data.config_use_ldap
+        self.config_ldap_user_object = data.config_ldap_user_object
+        self.config_ldap_openldap = data.config_ldap_openldap
         self.config_ldap_provider_url = data.config_ldap_provider_url
+        self.config_ldap_port = data.config_ldap_port
+        self.config_ldap_schema = data.config_ldap_schema
+        self.config_ldap_serv_username = data.config_ldap_serv_username
+        self.config_ldap_serv_password = data.config_ldap_serv_password
+        self.config_ldap_use_ssl = data.config_ldap_use_ssl
+        self.config_ldap_use_tls = data.config_ldap_use_ssl
+        self.config_ldap_require_cert = data.config_ldap_require_cert
+        self.config_ldap_cert_path = data.config_ldap_cert_path
         self.config_ldap_dn = data.config_ldap_dn
         # self.config_use_github_oauth = data.config_use_github_oauth
         self.config_github_oauth_client_id = data.config_github_oauth_client_id
@@ -463,27 +464,6 @@
         self.config_mature_content_tags = data.config_mature_content_tags or u''
         self.config_logfile = data.config_logfile or u''
         self.config_access_logfile = data.config_access_logfile or u''
-=======
-        self.config_use_ldap = data.config_use_ldap
-        self.config_ldap_provider_url = data.config_ldap_provider_url
-        self.config_ldap_port = data.config_ldap_port
-        self.config_ldap_schema = data.config_ldap_schema
-        self.config_ldap_serv_username = data.config_ldap_serv_username
-        self.config_ldap_serv_password = data.config_ldap_serv_password
-        self.config_ldap_use_ssl = data.config_ldap_use_ssl
-        self.config_ldap_use_tls = data.config_ldap_use_ssl
-        self.config_ldap_require_cert = data.config_ldap_require_cert
-        self.config_ldap_cert_path = data.config_ldap_cert_path
-        self.config_ldap_dn = data.config_ldap_dn
-        self.config_ldap_user_object = data.config_ldap_user_object
-        self.config_ldap_openldap = data.config_ldap_openldap
-        if data.config_mature_content_tags:
-            self.config_mature_content_tags = data.config_mature_content_tags
-        else:
-            self.config_mature_content_tags = u''
-        if data.config_logfile:
-            self.config_logfile = data.config_logfile
->>>>>>> 4437d737
         self.config_rarfile_location = data.config_rarfile_location
         self.config_theme = data.config_theme
         self.config_updatechannel = data.config_updatechannel
@@ -714,70 +694,62 @@
         conn.execute("ALTER TABLE Settings ADD column `config_calibre` String DEFAULT ''")
         session.commit()
     try:
-<<<<<<< HEAD
         session.query(exists().where(Settings.config_login_type)).scalar()
     except exc.OperationalError:
         conn = engine.connect()
         conn.execute("ALTER TABLE Settings ADD column `config_login_type` INTEGER DEFAULT 0")
+        session.commit()
+    try:
+        session.query(exists().where(Settings.config_ldap_provider_url)).scalar()
+    except exc.OperationalError:
+        conn = engine.connect()
         conn.execute("ALTER TABLE Settings ADD column `config_ldap_provider_url` String DEFAULT ''")
+        session.commit()
+    try:
+        session.query(exists().where(Settings.config_ldap_port)).scalar()
+    except exc.OperationalError:
+        conn = engine.connect()
+        conn.execute("ALTER TABLE Settings ADD column `config_ldap_port` INTEGER DEFAULT ''")
+        session.commit()
+    try:
+        session.query(exists().where(Settings.config_ldap_schema)).scalar()
+    except exc.OperationalError:
+        conn = engine.connect()
+        conn.execute("ALTER TABLE Settings ADD column `config_ldap_schema` String DEFAULT ''")
+        session.commit()
+    try:
+        session.query(exists().where(Settings.config_ldap_serv_username)).scalar()
+    except exc.OperationalError:
+        conn = engine.connect()
+        conn.execute("ALTER TABLE Settings ADD column `config_ldap_serv_username` String DEFAULT ''")
+        conn.execute("ALTER TABLE Settings ADD column `config_ldap_serv_password` String DEFAULT ''")
+        session.commit()
+    try:
+        session.query(exists().where(Settings.config_ldap_use_ssl)).scalar()
+    except exc.OperationalError:
+        conn = engine.connect()
+        conn.execute("ALTER TABLE Settings ADD column `config_ldap_use_ssl` INTEGER DEFAULT 0")
+        session.commit()
+    try:
+        session.query(exists().where(Settings.config_ldap_use_tls)).scalar()
+    except exc.OperationalError:
+        conn = engine.connect()
+        conn.execute("ALTER TABLE Settings ADD column `config_ldap_use_tls` INTEGER DEFAULT 0")
+        session.commit()
+    try:
+        session.query(exists().where(Settings.config_ldap_require_cert)).scalar()
+    except exc.OperationalError:
+        conn = engine.connect()
+        conn.execute("ALTER TABLE Settings ADD column `config_ldap_require_cert` INTEGER DEFAULT 0")
+        conn.execute("ALTER TABLE Settings ADD column `config_ldap_cert_path` String DEFAULT ''")
+        session.commit()
+    try:
+        session.query(exists().where(Settings.config_ldap_dn)).scalar()
+    except exc.OperationalError:
+        conn = engine.connect()
         conn.execute("ALTER TABLE Settings ADD column `config_ldap_dn` String DEFAULT ''")
         conn.execute("ALTER TABLE Settings ADD column `config_github_oauth_client_id` String DEFAULT ''")
         conn.execute("ALTER TABLE Settings ADD column `config_github_oauth_client_secret` String DEFAULT ''")
-=======
-        session.query(exists().where(Settings.config_use_ldap)).scalar()
-    except exc.OperationalError:
-        conn = engine.connect()
-        conn.execute("ALTER TABLE Settings ADD column `config_use_ldap` INTEGER DEFAULT 0")
-        session.commit()
-    try:
-        session.query(exists().where(Settings.config_ldap_provider_url)).scalar()
-    except exc.OperationalError:
-        conn = engine.connect()
-        conn.execute("ALTER TABLE Settings ADD column `config_ldap_provider_url` String DEFAULT ''")
-        session.commit()
-    try:
-        session.query(exists().where(Settings.config_ldap_port)).scalar()
-    except exc.OperationalError:
-        conn = engine.connect()
-        conn.execute("ALTER TABLE Settings ADD column `config_ldap_port` INTEGER DEFAULT ''")
-        session.commit()
-    try:
-        session.query(exists().where(Settings.config_ldap_schema)).scalar()
-    except exc.OperationalError:
-        conn = engine.connect()
-        conn.execute("ALTER TABLE Settings ADD column `config_ldap_schema` String DEFAULT ''")
-        session.commit()
-    try:
-        session.query(exists().where(Settings.config_ldap_serv_username)).scalar()
-    except exc.OperationalError:
-        conn = engine.connect()
-        conn.execute("ALTER TABLE Settings ADD column `config_ldap_serv_username` String DEFAULT ''")
-        conn.execute("ALTER TABLE Settings ADD column `config_ldap_serv_password` String DEFAULT ''")
-        session.commit()
-    try:
-        session.query(exists().where(Settings.config_ldap_use_ssl)).scalar()
-    except exc.OperationalError:
-        conn = engine.connect()
-        conn.execute("ALTER TABLE Settings ADD column `config_ldap_use_ssl` INTEGER DEFAULT 0")
-        session.commit()
-    try:
-        session.query(exists().where(Settings.config_ldap_use_tls)).scalar()
-    except exc.OperationalError:
-        conn = engine.connect()
-        conn.execute("ALTER TABLE Settings ADD column `config_ldap_use_tls` INTEGER DEFAULT 0")
-        session.commit()
-    try:
-        session.query(exists().where(Settings.config_ldap_require_cert)).scalar()
-    except exc.OperationalError:
-        conn = engine.connect()
-        conn.execute("ALTER TABLE Settings ADD column `config_ldap_require_cert` INTEGER DEFAULT 0")
-        conn.execute("ALTER TABLE Settings ADD column `config_ldap_cert_path` String DEFAULT ''")
-        session.commit()
-    try:
-        session.query(exists().where(Settings.config_ldap_dn)).scalar()
-    except exc.OperationalError:
-        conn = engine.connect()
-        conn.execute("ALTER TABLE Settings ADD column `config_ldap_dn` String DEFAULT ''")
         session.commit()
     try:
         session.query(exists().where(Settings.config_ldap_user_object)).scalar()
@@ -790,7 +762,6 @@
     except exc.OperationalError:
         conn = engine.connect()
         conn.execute("ALTER TABLE Settings ADD column `config_ldap_openldap` INTEGER DEFAULT 0")
->>>>>>> 4437d737
         session.commit()
     try:
         session.query(exists().where(Settings.config_theme)).scalar()
@@ -804,7 +775,6 @@
         conn = engine.connect()
         conn.execute("ALTER TABLE Settings ADD column `config_updatechannel` INTEGER DEFAULT 0")
         session.commit()
-<<<<<<< HEAD
     try:
         session.query(exists().where(Settings.config_access_log)).scalar()
     except exc.OperationalError:  # Database is not compatible, some rows are missing
@@ -812,8 +782,6 @@
         conn.execute("ALTER TABLE Settings ADD column `config_access_log` INTEGER DEFAULT 0")
         conn.execute("ALTER TABLE Settings ADD column `config_access_logfile` String DEFAULT ''")
         session.commit()
-=======
->>>>>>> 4437d737
 
     # Remove login capability of user Guest
     conn = engine.connect()
@@ -927,22 +895,5 @@
             raise
     else:
         Base.metadata.create_all(engine)
-<<<<<<< HEAD
         migrate_Database()
-        clean_database()
-=======
-        create_default_config()
-        create_admin_user()
-        create_anonymous_user()
-    except Exception:
-        raise
-else:
-    Base.metadata.create_all(engine)
-    migrate_Database()
-    clean_database()
-
-
-# Generate global Settings Object accessible from every file
-config = Config()
-searched_ids = {}
->>>>>>> 4437d737
+        clean_database()