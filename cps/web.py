#!/usr/bin/env python
# -*- coding: utf-8 -*-
import mimetypes
import logging
from logging.handlers import RotatingFileHandler
import textwrap
from flask import Flask, render_template, request, Response, redirect, url_for, send_from_directory, \
    make_response, g, flash, abort, Markup
from flask import __version__ as flaskVersion
import ub
from ub import config
import helper
import os
import errno
from sqlalchemy.sql.expression import func
from sqlalchemy.sql.expression import false
from sqlalchemy.exc import IntegrityError
from sqlalchemy import __version__ as sqlalchemyVersion
from math import ceil
from flask_login import LoginManager, login_user, logout_user, login_required, current_user
<<<<<<< HEAD
=======
from flask_login.__about__ import __version__ as flask_loginVersion
>>>>>>> fc10f55b
from flask_principal import Principal, Identity, AnonymousIdentity, identity_changed
from flask_principal import __version__ as flask_principalVersion
from flask_babel import Babel
from flask_babel import gettext as _
import requests
import zipfile
from werkzeug.security import generate_password_hash, check_password_hash
from babel import Locale as LC
from babel import negotiate_locale
from babel import __version__ as babelVersion
from babel.dates import format_date
from functools import wraps
import base64
from sqlalchemy.sql import *
import json
import urllib
import datetime
from iso639 import languages as isoLanguages
from iso639 import __version__ as iso639Version
from uuid import uuid4
import os.path
import sys
import subprocess
import re
import db
from shutil import move, copyfile
from tornado.ioloop import IOLoop
from tornado import version as tornadoVersion
#from builtins import str

try:
    from urllib.parse import quote   
    from imp import reload
    from past.builtins import xrange
except ImportError as e:
    from urllib import quote

try:
    from flask_login import __version__ as flask_loginVersion
except ImportError, e:
    from flask_login.__about__ import __version__ as flask_loginVersion

try:
    from wand.image import Image

    use_generic_pdf_cover = False
except ImportError as e:
    use_generic_pdf_cover = True
from cgi import escape

ALLOWED_EXTENSIONS = set(['txt', 'pdf', 'epub', 'mobi', 'azw', 'azw3', 'cbr', 'cbz', 'cbt', 'djvu', 'prc', 'doc', 'docx', 'fb2'])

# Proxy Helper class
class ReverseProxied(object):
    """Wrap the application in this middleware and configure the
    front-end server to add these headers, to let you quietly bind 
    this to a URL other than / and to an HTTP scheme that is 
    different than what is used locally.

    Code courtesy of: http://flask.pocoo.org/snippets/35/

    In nginx:
    location /myprefix {
        proxy_pass http://127.0.0.1:8083;
        proxy_set_header Host $host;
        proxy_set_header X-Forwarded-For $proxy_add_x_forwarded_for;
        proxy_set_header X-Scheme $scheme;
        proxy_set_header X-Script-Name /myprefix;
        }
    """

    def __init__(self, application):
        self.app = application

    def __call__(self, environ, start_response):
        script_name = environ.get('HTTP_X_SCRIPT_NAME', '')
        if script_name:
            environ['SCRIPT_NAME'] = script_name
            path_info = environ.get('PATH_INFO', '')
            if path_info and path_info.startswith(script_name):
                environ['PATH_INFO'] = path_info[len(script_name):]

        scheme = environ.get('HTTP_X_SCHEME', '')
        if scheme:
            environ['wsgi.url_scheme'] = scheme
        server = environ.get('HTTP_X_FORWARDED_SERVER', '')
        if server:
            environ['HTTP_HOST'] = server
        return self.app(environ, start_response)


# Main code
mimetypes.init()
mimetypes.add_type('application/xhtml+xml', '.xhtml')
mimetypes.add_type('application/epub+zip', '.epub')
mimetypes.add_type('application/x-mobipocket-ebook', '.mobi')
mimetypes.add_type('application/x-mobipocket-ebook', '.prc')
mimetypes.add_type('application/vnd.amazon.ebook', '.azw')
mimetypes.add_type('application/x-cbr', '.cbr')
mimetypes.add_type('application/x-cbz', '.cbz')
mimetypes.add_type('application/x-cbt', '.cbt')
mimetypes.add_type('image/vnd.djvu', '.djvu')

app = (Flask(__name__))
app.wsgi_app = ReverseProxied(app.wsgi_app)

formatter = logging.Formatter(
    "[%(asctime)s] {%(pathname)s:%(lineno)d} %(levelname)s - %(message)s")
file_handler = RotatingFileHandler(os.path.join(config.get_main_dir, "calibre-web.log"), maxBytes=50000, backupCount=2)
file_handler.setFormatter(formatter)
app.logger.addHandler(file_handler)
app.logger.setLevel(config.config_log_level)

app.logger.info('Starting Calibre Web...')
logging.getLogger("book_formats").addHandler(file_handler)
logging.getLogger("book_formats").setLevel(config.config_log_level)

Principal(app)

babel = Babel(app)

import uploader

lm = LoginManager(app)
lm.init_app(app)
lm.login_view = 'login'
lm.anonymous_user = ub.Anonymous
app.secret_key = 'A0Zr98j/3yX R~XHH!jmN]LWX/,?RT'
db.setup_db()

if config.config_log_level == logging.DEBUG :
    logging.getLogger("sqlalchemy.engine").addHandler(file_handler)
    logging.getLogger("sqlalchemy.engine").setLevel(logging.INFO)
    logging.getLogger("sqlalchemy.pool").addHandler(file_handler)
    logging.getLogger("sqlalchemy.pool").setLevel(config.config_log_level)
    logging.getLogger("sqlalchemy.orm").addHandler(file_handler)
    logging.getLogger("sqlalchemy.orm").setLevel(config.config_log_level)


@babel.localeselector
def get_locale():
    # if a user is logged in, use the locale from the user settings
    user = getattr(g, 'user', None)
    if user is not None and hasattr(user, "locale"):
        return user.locale
    translations = [item.language for item in babel.list_translations()] + ['en']
    preferred = [x.replace('-', '_') for x in request.accept_languages.values()]
    return negotiate_locale(preferred, translations)


@babel.timezoneselector
def get_timezone():
    user = getattr(g, 'user', None)
    if user is not None:
        return user.timezone


@lm.user_loader
def load_user(user_id):
    return ub.session.query(ub.User).filter(ub.User.id == int(user_id)).first()


@lm.header_loader
def load_user_from_header(header_val):
    if header_val.startswith('Basic '):
        header_val = header_val.replace('Basic ', '', 1)
    basic_username = basic_password = ''
    try:
        header_val = base64.b64decode(header_val)
        basic_username = header_val.split(':')[0]
        basic_password = header_val.split(':')[1]
    except TypeError:
        pass
    user = ub.session.query(ub.User).filter(ub.User.nickname == basic_username).first()
    if user and check_password_hash(user.password, basic_password):
        return user
    return


def check_auth(username, password):
    user = ub.session.query(ub.User).filter(ub.User.nickname == username).first()
    if user and check_password_hash(user.password, password):
        return True
    else:
        return False


def authenticate():
    return Response(
        'Could not verify your access level for that URL.\n'
        'You have to login with proper credentials', 401,
        {'WWW-Authenticate': 'Basic realm="Login Required"'})


def requires_basic_auth_if_no_ano(f):
    @wraps(f)
    def decorated(*args, **kwargs):
        auth = request.authorization
        if config.config_anonbrowse != 1:
            if not auth or not check_auth(auth.username, auth.password):
                return authenticate()
        return f(*args, **kwargs)

    return decorated


# simple pagination for the feed
class Pagination(object):
    def __init__(self, page, per_page, total_count):
        self.page = int(page)
        self.per_page = int(per_page)
        self.total_count = int(total_count)

    @property
    def next_offset(self):
        return int(self.page * self.per_page)

    @property
    def previous_offset(self):
        return int((self.page - 2) * self.per_page)

    @property
    def last_offset(self):
        last = int(self.total_count) - int(self.per_page)
        if last < 0:
            last = 0
        return int(last)

    @property
    def pages(self):
        return int(ceil(self.total_count / float(self.per_page)))

    @property
    def has_prev(self):
        return self.page > 1

    @property
    def has_next(self):
        return self.page < self.pages

    def iter_pages(self, left_edge=2, left_current=2,
                   right_current=5, right_edge=2):
        last = 0
        if sys.version_info.major >= 3:
            xrange = range        
        for num in xrange(1, self.pages + 1):  # ToDo: can be simplified
            if num <= left_edge or (num > self.page - left_current - 1 and num < self.page + right_current) \
                    or num > self.pages - right_edge:
                if last + 1 != num:
                    yield None
                yield num
                last = num


# pagination links in jinja
def url_for_other_page(page):
    args = request.view_args.copy()
    args['page'] = page
    return url_for(request.endpoint, **args)


app.jinja_env.globals['url_for_other_page'] = url_for_other_page


def login_required_if_no_ano(func):
    if config.config_anonbrowse == 1:
        return func
    return login_required(func)


# custom jinja filters
@app.template_filter('shortentitle')
def shortentitle_filter(s):
    if len(s) > 60:
        s = s.split(':', 1)[0]
        if len(s) > 60:
            s = textwrap.wrap(s, 60, break_long_words=False)[0] + ' [...]'
    return s


@app.template_filter('mimetype')
def mimetype_filter(val):
    try:
        s = mimetypes.types_map['.' + val]
    except Exception as e:
        s = 'application/octet-stream'
    return s

@app.template_filter('formatdate')
def formatdate(val):
    conformed_timestamp = re.sub(r"[:]|([-](?!((\d{2}[:]\d{2})|(\d{4}))$))", '', val)
    formatdate = datetime.datetime.strptime(conformed_timestamp[:15], "%Y%m%d %H%M%S")
    return format_date(formatdate, format='medium',locale=get_locale())


def admin_required(f):
    """
    Checks if current_user.role == 1
    """

    @wraps(f)
    def inner(*args, **kwargs):
        if current_user.role_admin():
            return f(*args, **kwargs)
        abort(403)

    return inner


def unconfigured(f):
    """
    Checks if current_user.role == 1
    """

    @wraps(f)
    def inner(*args, **kwargs):
        if not config.db_configured:
            return f(*args, **kwargs)
        abort(403)

    return inner


def download_required(f):
    @wraps(f)
    def inner(*args, **kwargs):
        if current_user.role_download() or current_user.role_admin():
            return f(*args, **kwargs)
        abort(403)

    return inner


def upload_required(f):
    @wraps(f)
    def inner(*args, **kwargs):
        if current_user.role_upload() or current_user.role_admin():
            return f(*args, **kwargs)
        abort(403)

    return inner


def edit_required(f):
    @wraps(f)
    def inner(*args, **kwargs):
        if current_user.role_edit() or current_user.role_admin():
            return f(*args, **kwargs)
        abort(403)

    return inner


# Fill indexpage with all requested data from database
def fill_indexpage(page, database, db_filter, order):
    if current_user.filter_language() != "all":
        filter = db.Books.languages.any(db.Languages.lang_code == current_user.filter_language())
    else:
        filter = True
    if current_user.show_detail_random():
        random = db.session.query(db.Books).filter(filter).order_by(func.random()).limit(config.config_random_books)
    else:
        random = false
    off = int(int(config.config_books_per_page) * (page - 1))
    pagination = Pagination(page, config.config_books_per_page,
                            len(db.session.query(database).filter(db_filter).filter(filter).all()))
    entries = db.session.query(database).filter(db_filter).filter(filter).order_by(order).offset(off).limit(
        config.config_books_per_page)
    return entries, random, pagination


def modify_database_object(input_elements, db_book_object, db_object, db_session, type):
    input_elements = [x for x in input_elements if x != '']
    # we have all input element (authors, series, tags) names now
    # 1. search for elements to remove
    del_elements = []
    for c_elements in db_book_object:
        found = False
        for inp_element in input_elements:
            if inp_element == c_elements.name:
                found = True
                break
        # if the element was not found in the new list, add it to remove list
        if not found:
            del_elements.append(c_elements)
    # 2. search for elements that need to be added
    add_elements = []
    for inp_element in input_elements:
        found = False
        for c_elements in db_book_object:
            if inp_element == c_elements.name:
                found = True
                break
        if not found:
            add_elements.append(inp_element)
    # if there are elements to remove, we remove them now
    if len(del_elements) > 0:
        for del_element in del_elements:
            db_book_object.remove(del_element)
            if len(del_element.books) == 0:
                db_session.delete(del_element)
    # if there are elements to add, we add them now!
    if len(add_elements) > 0:
        if type == 'languages':
            db_filter = db_object.lang_code
        else:
            db_filter = db_object.name
        for add_element in add_elements:
            # check if a element with that name exists
            new_element = db_session.query(db_object).filter(db_filter == add_element).first()
            # if no element is found add it
            if new_element is None:
                if type == 'author':
                    new_element = db_object(add_element, add_element, "")
                else:
                    if type == 'series':
                        new_element = db_object(add_element, add_element)
                    else:  # type should be tag, or languages
                        new_element = db_object(add_element)
                db_session.add(new_element)
                new_element = db.session.query(db_object).filter(db_filter == add_element).first()
            # add element to book
            db_book_object.append(new_element)


def render_title_template(*args, **kwargs):
    return render_template(instance=config.config_calibre_web_title, *args, **kwargs)


@app.before_request
def before_request():
    if ub.DEVELOPMENT:
        reload(ub)
    g.user = current_user
    g.allow_registration = config.config_public_reg
    g.allow_upload = config.config_uploading
    g.public_shelfes = ub.session.query(ub.Shelf).filter(ub.Shelf.is_public == 1).all()
    if not config.db_configured and request.endpoint not in ('basic_configuration', 'login') and '/static/' not in request.path:
        return redirect(url_for('basic_configuration'))


# Routing functions

@app.route("/opds")
@requires_basic_auth_if_no_ano
def feed_index():
    if current_user.filter_language() != "all":
        filter = db.Books.languages.any(db.Languages.lang_code == current_user.filter_language())
    else:
        filter = True
    xml = render_title_template('index.xml')
    response = make_response(xml)
    response.headers["Content-Type"] = "application/xml"
    return response


@app.route("/opds/osd")
@requires_basic_auth_if_no_ano
def feed_osd():
    xml = render_title_template('osd.xml',lang='de-DE')
    response = make_response(xml)
    response.headers["Content-Type"] = "application/xml"
    return response


@app.route("/opds/search/<query>")
@requires_basic_auth_if_no_ano
def feed_cc_search(query):
    return feed_search(query.strip())


@app.route("/opds/search", methods=["GET"])
@requires_basic_auth_if_no_ano
def feed_normal_search():
    return feed_search(request.args.get("query").strip())


def feed_search(term):
    if current_user.filter_language() != "all":
        filter = db.Books.languages.any(db.Languages.lang_code == current_user.filter_language())
    else:
        filter = True
    if term:
        entries = db.session.query(db.Books).filter(db.or_(db.Books.tags.any(db.Tags.name.like("%" + term + "%")),
                                                    db.Books.series.any(db.Series.name.like("%" + term + "%")),
                                                    db.Books.authors.any(db.Authors.name.like("%" + term + "%")),
                                                    db.Books.publishers.any(db.Publishers.name.like("%" + term + "%")),
                                                    db.Books.title.like("%" + term + "%"))).filter(filter).all()
        entriescount = len(entries) if len(entries) > 0 else 1
        pagination = Pagination(1, entriescount, entriescount)
        xml = render_title_template('feed.xml', searchterm=term, entries=entries, pagination=pagination)
    else:
        xml = render_title_template('feed.xml', searchterm="")
    response = make_response(xml)
    response.headers["Content-Type"] = "application/xml"
    return response


@app.route("/opds/new")
@requires_basic_auth_if_no_ano
def feed_new():
    off = request.args.get("offset")
    if not off:
        off = 0
    entries, random, pagination = fill_indexpage((int(off) / (int(config.config_books_per_page)) + 1),
                                                 db.Books, True, db.Books.timestamp.desc())
    xml = render_title_template('feed.xml', entries=entries, pagination=pagination)
    response = make_response(xml)
    response.headers["Content-Type"] = "application/xml"
    return response


@app.route("/opds/discover")
@requires_basic_auth_if_no_ano
def feed_discover():
    if current_user.filter_language() != "all":
        filter = db.Books.languages.any(db.Languages.lang_code == current_user.filter_language())
    else:
        filter = True
    entries = db.session.query(db.Books).filter(filter).order_by(func.random()).limit(config.config_books_per_page)
    pagination = Pagination(1, config.config_books_per_page, int(config.config_books_per_page))
    xml = render_title_template('feed.xml', entries=entries, pagination=pagination)
    response = make_response(xml)
    response.headers["Content-Type"] = "application/xml"
    return response


@app.route("/opds/rated")
@requires_basic_auth_if_no_ano
def feed_best_rated():
    off = request.args.get("offset")
    if not off:
        off = 0
    entries, random, pagination = fill_indexpage((int(off) / (int(config.config_books_per_page)) + 1),
                    db.Books, db.Books.ratings.any(db.Ratings.rating > 9), db.Books.timestamp.desc())
    xml = render_title_template('feed.xml', entries=entries, pagination=pagination)
    response = make_response(xml)
    response.headers["Content-Type"] = "application/xml"
    return response

@app.route("/opds/hot")
@requires_basic_auth_if_no_ano
def feed_hot():
    off = request.args.get("offset")
    if not off:
        off = 0
    if current_user.filter_language() != "all":
        filter = db.Books.languages.any(db.Languages.lang_code == current_user.filter_language())
    else:
        filter = True
    all_books = ub.session.query(ub.Downloads, ub.func.count(ub.Downloads.book_id)).order_by(
        ub.func.count(ub.Downloads.book_id).desc()).group_by(ub.Downloads.book_id)
    hot_books = all_books.offset(off).limit(config.config_books_per_page)
    entries = list()
    for book in hot_books:
        downloadBook = db.session.query(db.Books).filter(db.Books.id == book.Downloads.book_id).first()
        if downloadBook:
            entries.append(
                db.session.query(db.Books).filter(filter).filter(db.Books.id == book.Downloads.book_id).first())
        else:
            ub.session.query(ub.Downloads).filter(book.Downloads.book_id == ub.Downloads.book_id).delete()
            ub.session.commit()
    numBooks = entries.__len__()
    pagination = Pagination((int(off) / (int(config.config_books_per_page)) + 1), config.config_books_per_page, numBooks)
    xml = render_title_template('feed.xml', entries=entries, pagination=pagination)
    response = make_response(xml)
    response.headers["Content-Type"] = "application/xml"
    return response


@app.route("/opds/author")
@requires_basic_auth_if_no_ano
def feed_authorindex():
    off = request.args.get("offset")
    if not off:
        off = 0
    if current_user.filter_language() != "all":
        filter = db.Books.languages.any(db.Languages.lang_code == current_user.filter_language())
    else:
        filter = True
    entries = db.session.query(db.Authors).join(db.books_authors_link).join(db.Books).filter(filter)\
        .group_by('books_authors_link.author').order_by(db.Authors.sort).limit(config.config_books_per_page).offset(off)
    pagination = Pagination((int(off) / (int(config.config_books_per_page)) + 1), config.config_books_per_page,
                            len(db.session.query(db.Authors).all()))
    xml = render_title_template('feed.xml', listelements=entries, folder='feed_author', pagination=pagination)
    response = make_response(xml)
    response.headers["Content-Type"] = "application/xml"
    return response


@app.route("/opds/author/<int:id>")
@requires_basic_auth_if_no_ano
def feed_author(id):
    off = request.args.get("offset")
    if not off:
        off = 0
    entries, random, pagination = fill_indexpage((int(off) / (int(config.config_books_per_page)) + 1),
                    db.Books, db.Books.authors.any(db.Authors.id == id), db.Books.timestamp.desc())
    xml = render_title_template('feed.xml', entries=entries, pagination=pagination)
    response = make_response(xml)
    response.headers["Content-Type"] = "application/xml"
    return response


@app.route("/opds/category")
@requires_basic_auth_if_no_ano
def feed_categoryindex():
    off = request.args.get("offset")
    if not off:
        off = 0
    if current_user.filter_language() != "all":
        filter = db.Books.languages.any(db.Languages.lang_code == current_user.filter_language())
    else:
        filter = True
    entries = db.session.query(db.Tags).join(db.books_tags_link).join(db.Books).filter(filter).\
        group_by('books_tags_link.tag').order_by(db.Tags.name).offset(off).limit(config.config_books_per_page)
    pagination = Pagination((int(off) / (int(config.config_books_per_page)) + 1), config.config_books_per_page,
                            len(db.session.query(db.Tags).all()))
    xml = render_title_template('feed.xml', listelements=entries, folder='feed_category', pagination=pagination)
    response = make_response(xml)
    response.headers["Content-Type"] = "application/xml"
    return response


@app.route("/opds/category/<int:id>")
@requires_basic_auth_if_no_ano
def feed_category(id):
    off = request.args.get("offset")
    if not off:
        off = 0
    entries, random, pagination = fill_indexpage((int(off) / (int(config.config_books_per_page)) + 1),
                    db.Books, db.Books.tags.any(db.Tags.id == id), db.Books.timestamp.desc())
    xml = render_title_template('feed.xml', entries=entries, pagination=pagination)
    response = make_response(xml)
    response.headers["Content-Type"] = "application/xml"
    return response


@app.route("/opds/series")
@requires_basic_auth_if_no_ano
def feed_seriesindex():
    off = request.args.get("offset")
    if not off:
        off = 0
    if current_user.filter_language() != "all":
        filter = db.Books.languages.any(db.Languages.lang_code == current_user.filter_language())
    else:
        filter = True
    entries = db.session.query(db.Series).join(db.books_series_link).join(db.Books).filter(filter).\
        group_by('books_series_link.series').order_by(db.Series.sort).offset(off).all()
    pagination = Pagination((int(off) / (int(config.config_books_per_page)) + 1), config.config_books_per_page,
                            len(db.session.query(db.Series).all()))
    xml = render_title_template('feed.xml', listelements=entries, folder='feed_series', pagination=pagination)
    response = make_response(xml)
    response.headers["Content-Type"] = "application/xml"
    return response


@app.route("/opds/series/<int:id>")
@requires_basic_auth_if_no_ano
def feed_series(id):
    off = request.args.get("offset")
    if not off:
        off = 0
    entries, random, pagination = fill_indexpage((int(off) / (int(config.config_books_per_page)) + 1),
                    db.Books, db.Books.series.any(db.Series.id == id),db.Books.series_index)
    xml = render_title_template('feed.xml', entries=entries, pagination=pagination)
    response = make_response(xml)
    response.headers["Content-Type"] = "application/xml"
    return response


@app.route("/opds/download/<book_id>/<format>/")
@requires_basic_auth_if_no_ano
@download_required
def get_opds_download_link(book_id, format):
    format = format.split(".")[0]
    book = db.session.query(db.Books).filter(db.Books.id == book_id).first()
    data = db.session.query(db.Data).filter(db.Data.book == book.id).filter(db.Data.format == format.upper()).first()
    if current_user.is_authenticated:
        helper.update_download(book_id, int(current_user.id))
    file_name = book.title
    if len(book.authors) > 0:
        file_name = book.authors[0].name + '-' + file_name
    file_name = helper.get_valid_filename(file_name)
    response = make_response(send_from_directory(os.path.join(config.config_calibre_dir, book.path), data.name + "." + format))
    response.headers["Content-Disposition"] = "attachment; filename*=UTF-8''%s.%s" % (urllib.quote(file_name.encode('utf8')), format)
    return response


@app.route("/ajax/book/<string:uuid>")
@requires_basic_auth_if_no_ano
def get_metadata_calibre_companion(uuid):
    entry = db.session.query(db.Books).filter(db.Books.uuid.like("%" + uuid + "%")).first()
    if entry is not None:
        js = render_template('json.txt', entry=entry)
        response = make_response(js)
        response.headers["Content-Type"] = "application/json; charset=utf-8"
        return response
    else:
        return ""


@app.route("/get_authors_json", methods=['GET', 'POST'])
@login_required_if_no_ano
def get_authors_json():
    if request.method == "GET":
        query = request.args.get('q')
        entries = db.session.execute("select name from authors where name like '%" + query + "%'")
        json_dumps = json.dumps([dict(r) for r in entries])
        return json_dumps


@app.route("/get_tags_json", methods=['GET', 'POST'])
@login_required_if_no_ano
def get_tags_json():
    if request.method == "GET":
        query = request.args.get('q')
        entries = db.session.execute("select name from tags where name like '%" + query + "%'")
        json_dumps = json.dumps([dict(r) for r in entries])
        return json_dumps

@app.route("/get_update_status", methods=['GET'])
@login_required_if_no_ano
def get_update_status():
    status = {}
    if request.method == "GET":
        # should be automatically replaced by git with current commit hash
        commit_id = '$Format:%H$'
        commit = requests.get('https://api.github.com/repos/janeczku/calibre-web/git/refs/heads/master').json()
        if "object" in commit and commit['object']['sha'] != commit_id:
            status['status'] = True
            commitdate = requests.get('https://api.github.com/repos/janeczku/calibre-web/git/commits/'+commit['object']['sha']).json()
            if "committer" in commitdate:
                status['commit'] = commitdate['committer']['date']
            else:
                status['commit'] = u'Unknown'
        else:
            status['status'] = False
    return json.dumps(status)

@app.route("/get_updater_status", methods=['GET','POST'])
@login_required
@admin_required
def get_updater_status():
    status = {}
    if request.method == "POST":
        commit = request.form.to_dict()
        if "start" in commit and commit['start'] == 'True':
            text={
                "1": _(u'Requesting update package'),
                "2": _(u'Downloading update package'),
                "3": _(u'Unzipping update package'),
                "4": _(u'Files are replaced'),
                "5": _(u'Database connections are closed'),
                "6": _(u'Server is stopped'),
                "7": _(u'Update finished, please press okay and reload page')
            }
            status['text']=text
            helper.updater_thread = helper.Updater()
            helper.updater_thread.start()
            status['status']=helper.updater_thread.get_update_status()
    elif request.method == "GET":
        try:
            status['status']=helper.updater_thread.get_update_status()
        except Exception as e:
            status['status'] = 7
    return json.dumps(status)


@app.route("/get_languages_json", methods=['GET', 'POST'])
@login_required_if_no_ano
def get_languages_json():
    if request.method == "GET":
        query = request.args.get('q').lower()
        languages = db.session.query(db.Languages).all()
        for lang in languages:
            try:
                cur_l = LC.parse(lang.lang_code)
                lang.name = cur_l.get_language_name(get_locale())
            except Exception as e:
                lang.name = _(isoLanguages.get(part3=lang.lang_code).name)
        entries = [s for s in languages if query in s.name.lower()]
        json_dumps = json.dumps([dict(name=r.name) for r in entries])
        return json_dumps


@app.route("/get_series_json", methods=['GET', 'POST'])
@login_required_if_no_ano
def get_series_json():
    if request.method == "GET":
        query = request.args.get('q')
        entries = db.session.execute("select name from series where name like '%" + query + "%'")
        json_dumps = json.dumps([dict(r) for r in entries])
        return json_dumps


@app.route("/get_matching_tags", methods=['GET', 'POST'])
@login_required_if_no_ano
def get_matching_tags():
    tag_dict = {'tags': []}
    if request.method == "GET":
        q = db.session.query(db.Books)
        author_input = request.args.get('author_name')
        title_input = request.args.get('book_title')
        include_tag_inputs = request.args.getlist('include_tag')
        exclude_tag_inputs = request.args.getlist('exclude_tag')
        q = q.filter(db.Books.authors.any(db.Authors.name.like("%" + author_input + "%")),
                     db.Books.title.like("%" + title_input + "%"))
        if len(include_tag_inputs) > 0:
            for tag in include_tag_inputs:
                q = q.filter(db.Books.tags.any(db.Tags.id == tag))
        if len(exclude_tag_inputs) > 0:
            for tag in exclude_tag_inputs:
                q = q.filter(not_(db.Books.tags.any(db.Tags.id == tag)))
        for book in q:
            for tag in book.tags:
                if tag.id not in tag_dict['tags']:
                    tag_dict['tags'].append(tag.id)
    json_dumps = json.dumps(tag_dict)
    return json_dumps


@app.route("/", defaults={'page': 1})
@app.route('/page/<int:page>')
@login_required_if_no_ano
def index(page):
    entries, random, pagination = fill_indexpage(page, db.Books, True, db.Books.timestamp.desc())
    return render_title_template('index.html', random=random, entries=entries, pagination=pagination,
                                 title=_(u"Latest Books"))


@app.route("/hot", defaults={'page': 1})
@app.route('/hot/page/<int:page>')
@login_required_if_no_ano
def hot_books(page):
    if current_user.filter_language() != "all":
        filter = db.Books.languages.any(db.Languages.lang_code == current_user.filter_language())
    else:
        filter = True
    if current_user.show_detail_random():
        random = db.session.query(db.Books).filter(filter).order_by(func.random()).limit(config.config_random_books)
    else:
        random = false
    off = int(int(config.config_books_per_page) * (page - 1))
    all_books = ub.session.query(ub.Downloads, ub.func.count(ub.Downloads.book_id)).order_by(
        ub.func.count(ub.Downloads.book_id).desc()).group_by(ub.Downloads.book_id)
    hot_books = all_books.offset(off).limit(config.config_books_per_page)
    entries = list()
    for book in hot_books:
        downloadBook = db.session.query(db.Books).filter(db.Books.id == book.Downloads.book_id).first()
        if downloadBook:
            entries.append(
                db.session.query(db.Books).filter(filter).filter(db.Books.id == book.Downloads.book_id).first())
        else:
            ub.session.query(ub.Downloads).filter(book.Downloads.book_id == ub.Downloads.book_id).delete()
            ub.session.commit()
    numBooks = entries.__len__()
    pagination = Pagination(page, config.config_books_per_page, numBooks)
    return render_title_template('index.html', random=random, entries=entries, pagination=pagination,
                                 title=_(u"Hot Books (most downloaded)"))


@app.route("/rated", defaults={'page': 1})
@app.route('/rated/page/<int:page>')
@login_required_if_no_ano
def best_rated_books(page):
    entries, random, pagination = fill_indexpage(page, db.Books, db.Books.ratings.any(db.Ratings.rating > 9),
                                                 db.Books.timestamp.desc())
    return render_title_template('index.html', random=random, entries=entries, pagination=pagination,
                                 title=_(u"Best rated books"))


@app.route("/discover", defaults={'page': 1})
@app.route('/discover/page/<int:page>')
@login_required_if_no_ano
def discover(page):
    entries, random, pagination = fill_indexpage(page, db.Books, True, func.randomblob(2))
    pagination = Pagination(1, config.config_books_per_page,config.config_books_per_page)
    return render_title_template('discover.html', entries=entries, pagination=pagination, title=_(u"Random Books"))


@app.route("/author")
@login_required_if_no_ano
def author_list():
    if current_user.filter_language() != "all":
        filter = db.Books.languages.any(db.Languages.lang_code == current_user.filter_language())
    else:
        filter = True
    entries = db.session.query(db.Authors, func.count('books_authors_link.book').label('count')).join(
        db.books_authors_link).join(db.Books).filter(
        filter).group_by('books_authors_link.author').order_by(db.Authors.sort).all()
    return render_title_template('list.html', entries=entries, folder='author', title=_(u"Author list"))


@app.route("/author/<int:id>", defaults={'page': 1})
@app.route("/author/<int:id>/<int:page>'")
@login_required_if_no_ano
def author(id,page):
    entries, random, pagination = fill_indexpage(page, db.Books, db.Books.authors.any(db.Authors.id == id),
                                                 db.Books.timestamp.desc())
    name = db.session.query(db.Authors).filter(db.Authors.id == id).first().name
    if entries:
        return render_title_template('index.html', random=random, entries=entries, title=_(u"Author: %(name)s", name=name))
    else:
        flash(_(u"Error opening eBook. File does not exist or file is not accessible:"), category="error")
        return redirect(url_for("index"))


@app.route("/series")
@login_required_if_no_ano
def series_list():
    if current_user.filter_language() != "all":
        filter = db.Books.languages.any(db.Languages.lang_code == current_user.filter_language())
    else:
        filter = True
    entries = db.session.query(db.Series, func.count('books_series_link.book').label('count')).join(
        db.books_series_link).join(db.Books).filter(
        filter).group_by('books_series_link.series').order_by(db.Series.sort).all()
    return render_title_template('list.html', entries=entries, folder='series', title=_(u"Series list"))


@app.route("/series/<int:id>/", defaults={'page': 1})
@app.route("/series/<int:id>/<int:page>'")
@login_required_if_no_ano
def series(id, page):
    entries, random, pagination = fill_indexpage(page, db.Books, db.Books.series.any(db.Series.id == id),
                                                 db.Books.series_index)
    name=db.session.query(db.Series).filter(db.Series.id == id).first().name
    if entries:
        return render_title_template('index.html', random=random, pagination=pagination, entries=entries,
                                     title=_(u"Series: %(serie)s", serie=name))
    else:
        flash(_(u"Error opening eBook. File does not exist or file is not accessible:"), category="error")
        return redirect(url_for("index"))


@app.route("/language")
@login_required_if_no_ano
def language_overview():
    if current_user.filter_language() == u"all":
        languages = db.session.query(db.Languages).all()
        for lang in languages:
            try:
                cur_l = LC.parse(lang.lang_code)
                lang.name = cur_l.get_language_name(get_locale())
            except Exception as e:
                lang.name = _(isoLanguages.get(part3=lang.lang_code).name)
    else:
        try:
            langfound = 1
            cur_l = LC.parse(current_user.filter_language())
        except Exception as e:
            langfound = 0
        languages = db.session.query(db.Languages).filter(
            db.Languages.lang_code == current_user.filter_language()).all()
        if langfound:
            languages[0].name = cur_l.get_language_name(get_locale())
        else:
            languages[0].name = _(isoLanguages.get(part3=languages[0].lang_code).name)
    lang_counter = db.session.query(db.books_languages_link,
                                    func.count('books_languages_link.book').label('bookcount')).group_by(
        'books_languages_link.lang_code').all()
    return render_title_template('languages.html', languages=languages, lang_counter=lang_counter,
                                 title=_(u"Available languages"))


@app.route("/language/<name>", defaults={'page': 1})
@app.route('/language/<name>/page/<int:page>')
@login_required_if_no_ano
def language(name, page):
    entries, random, pagination = fill_indexpage(page, db.Books, db.Books.languages.any(db.Languages.lang_code == name),
                                                 db.Books.timestamp.desc())
    try:
        cur_l = LC.parse(name)
        name = cur_l.get_language_name(get_locale())
    except Exception as e:
        name = _(isoLanguages.get(part3=name).name)
    return render_title_template('index.html', random=random, entries=entries, pagination=pagination,
                                 title=_(u"Language: %(name)s", name=name))


@app.route("/category")
@login_required_if_no_ano
def category_list():
    if current_user.filter_language() != "all":
        filter = db.Books.languages.any(db.Languages.lang_code == current_user.filter_language())
    else:
        filter = True
    entries = db.session.query(db.Tags, func.count('books_tags_link.book').label('count')).join(
        db.books_tags_link).join(db.Books).filter(
        filter).group_by('books_tags_link.tag').all()
    return render_title_template('list.html', entries=entries, folder='category', title=_(u"Category list"))


@app.route("/category/<int:id>", defaults={'page': 1})
@app.route('/category/<int:id>/<int:page>')
@login_required_if_no_ano
def category(id, page):
    entries, random, pagination = fill_indexpage(page, db.Books, db.Books.tags.any(db.Tags.id == id),
                                                 db.Books.timestamp.desc())

    name=db.session.query(db.Tags).filter(db.Tags.id == id).first().name
    return render_title_template('index.html', random=random, entries=entries, pagination=pagination,
                                 title=_(u"Category: %(name)s", name=name))


@app.route("/book/<int:id>")
@login_required_if_no_ano
def show_book(id):
    if current_user.filter_language() != "all":
        filter = db.Books.languages.any(db.Languages.lang_code == current_user.filter_language())
    else:
        filter = True
    entries = db.session.query(db.Books).filter(db.Books.id == id).filter(filter).first()
    if entries:
        for index in range(0, len(entries.languages)):
            try:
                entries.languages[index].language_name = LC.parse(entries.languages[index].lang_code).get_language_name(
                    get_locale())
            except Exception as e:
                entries.languages[index].language_name = _(
                    isoLanguages.get(part3=entries.languages[index].lang_code).name)
        cc = db.session.query(db.Custom_Columns).filter(db.Custom_Columns.datatype.notin_(db.cc_exceptions)).all()
        book_in_shelfs = []
        shelfs = ub.session.query(ub.BookShelf).filter(ub.BookShelf.book_id == id).all()
        for entry in shelfs:
            book_in_shelfs.append(entry.shelf)

        return render_title_template('detail.html', entry=entries, cc=cc,
                                     title=entries.title, books_shelfs=book_in_shelfs)
    else:
        flash(_(u"Error opening eBook. File does not exist or file is not accessible:"), category="error")
        return redirect(url_for("index"))


@app.route("/admin")
@login_required
def admin_forbidden():
    abort(403)


@app.route("/stats")
@login_required
def stats():
    counter = len(db.session.query(db.Books).all())
    authors = len(db.session.query(db.Authors).all())
    categorys = len(db.session.query(db.Tags).all())
    series = len(db.session.query(db.Series).all())
    versions = uploader.book_formats.get_versions()
    vendorpath = os.path.join(config.get_main_dir, "vendor")
    if sys.platform == "win32":
        kindlegen = os.path.join(vendorpath, u"kindlegen.exe")
    else:
        kindlegen = os.path.join(vendorpath, u"kindlegen")
    versions['KindlegenVersion'] = _('not installed')
    if os.path.exists(kindlegen):
        p = subprocess.Popen(kindlegen, shell=True, stdout=subprocess.PIPE, stderr=subprocess.PIPE,
                             stdin=subprocess.PIPE)
        p.wait()
        for lines in p.stdout.readlines():
            if type(lines) is bytes:
                lines = lines.decode('utf-8')
            if re.search('Amazon kindlegen\(', lines):
                versions['KindlegenVersion'] = lines
    versions['PythonVersion'] = sys.version
    versions['babel'] = babelVersion
    versions['sqlalchemy'] = sqlalchemyVersion
    versions['flask'] = flaskVersion
    versions['flasklogin'] = flask_loginVersion
    versions['flask_principal'] = flask_principalVersion
    versions['tornado'] = tornadoVersion
    versions['iso639'] = iso639Version
    versions['requests'] = requests.__version__
    versions['pysqlite'] = db.engine.dialect.dbapi.version
    versions['sqlite'] = db.engine.dialect.dbapi.sqlite_version

    return render_title_template('stats.html', bookcounter=counter, authorcounter=authors, versions=versions,
                                 categorycounter=categorys, seriecounter=series, title=_(u"Statistics"))


@app.route("/shutdown")
@login_required
@admin_required
def shutdown():
    # global global_task
    task = int(request.args.get("parameter").strip())
    helper.global_task = task
    if task == 1 or task == 0:  # valid commandos received
        # close all database connections
        db.session.close()
        db.engine.dispose()
        ub.session.close()
        ub.engine.dispose()
        # stop tornado server
        server = IOLoop.instance()
        server.add_callback(server.stop)
        showtext = {}
        if task == 0:
            showtext['text'] = _(u'Server restarted, please reload page')
        else:
            showtext['text'] = _(u'Performing shutdown of server, please close window')
        return json.dumps(showtext)
    else:
        if task == 2:
            db.session.close()
            db.engine.dispose()
            db.setup_db()
            return json.dumps({})
        abort(404)

@app.route("/update")
@login_required
@admin_required
def update():
    helper.updater_thread = helper.Updater()
    flash(_(u"Update done"), category="info")
    return ""


@app.route("/search", methods=["GET"])
@login_required_if_no_ano
def search():
    term = request.args.get("query").strip()
    if term:
        if current_user.filter_language() != "all":
            filter = db.Books.languages.any(db.Languages.lang_code == current_user.filter_language())
        else:
            filter = True
        entries = db.session.query(db.Books).filter(db.or_(db.Books.tags.any(db.Tags.name.like("%" + term + "%")),
                                                    db.Books.series.any(db.Series.name.like("%" + term + "%")),
                                                    db.Books.authors.any(db.Authors.name.like("%" + term + "%")),
                                                    db.Books.publishers.any(db.Publishers.name.like("%" + term + "%")),
                                                    db.Books.title.like("%" + term + "%"))).filter(filter).all()
        return render_title_template('search.html', searchterm=term, entries=entries)
    else:
        return render_title_template('search.html', searchterm="")


@app.route("/advanced_search", methods=["GET"])
@login_required_if_no_ano
def advanced_search():
    if request.method == 'GET':
        q = db.session.query(db.Books)
        include_tag_inputs = request.args.getlist('include_tag')
        exclude_tag_inputs = request.args.getlist('exclude_tag')
        include_series_inputs = request.args.getlist('include_serie')
        exclude_series_inputs = request.args.getlist('exclude_serie')
        include_languages_inputs = request.args.getlist('include_language')
        exclude_languages_inputs = request.args.getlist('exclude_language')

        author_name = request.args.get("author_name")
        book_title = request.args.get("book_title")
        publisher = request.args.get("publisher")
        if author_name: author_name = author_name.strip()
        if book_title: book_title = book_title.strip()
        if publisher: publisher = publisher.strip()
        if include_tag_inputs or exclude_tag_inputs or include_series_inputs or exclude_series_inputs or \
                include_languages_inputs or exclude_languages_inputs or author_name or book_title or publisher:
            searchterm = []
            searchterm.extend((author_name, book_title, publisher))
            tag_names = db.session.query(db.Tags).filter(db.Tags.id.in_(include_tag_inputs)).all()
            searchterm.extend(tag.name for tag in tag_names)
            # searchterm = " + ".join(filter(None, searchterm))
            serie_names = db.session.query(db.Series).filter(db.Series.id.in_(include_series_inputs)).all()
            searchterm.extend(serie.name for serie in serie_names)
            language_names = db.session.query(db.Languages).filter(db.Languages.id.in_(include_languages_inputs)).all()
            for lang in language_names:
                try:
                    cur_l = LC.parse(lang.lang_code)
                    lang.name = cur_l.get_language_name(get_locale())
                except Exception as e:
                    lang.name = _(isoLanguages.get(part3=lang.lang_code).name)
            searchterm.extend(language.name for language in language_names)
            searchterm = " + ".join(filter(None, searchterm))
            q = q.filter(db.Books.authors.any(db.Authors.name.like("%" + author_name + "%")),
                         db.Books.title.like("%" + book_title + "%"),
                         db.Books.publishers.any(db.Publishers.name.like("%" + publisher + "%")))
            for tag in include_tag_inputs:
                q = q.filter(db.Books.tags.any(db.Tags.id == tag))
            for tag in exclude_tag_inputs:
                q = q.filter(not_(db.Books.tags.any(db.Tags.id == tag)))
            for serie in include_series_inputs:
                q = q.filter(db.Books.series.any(db.Series.id == serie))
            for serie in exclude_series_inputs:
                q = q.filter(not_(db.Books.series.any(db.Series.id == serie)))
            if current_user.filter_language() != "all":
                q = q.filter(db.Books.languages.any(db.Languages.lang_code == current_user.filter_language()))
            else:
                for language in include_languages_inputs:
                    q = q.filter(db.Books.languages.any(db.Languages.id == language))
                for language in exclude_languages_inputs:
                    q = q.filter(not_(db.Books.series.any(db.Languages.id == language)))
            q = q.all()
            return render_title_template('search.html', searchterm=searchterm, entries=q, title=_(u"search"))
    tags = db.session.query(db.Tags).order_by(db.Tags.name).all()
    series = db.session.query(db.Series).order_by(db.Series.name).all()
    if current_user.filter_language() == u"all":
        languages = db.session.query(db.Languages).all()
        for lang in languages:
            try:
                cur_l = LC.parse(lang.lang_code)
                lang.name = cur_l.get_language_name(get_locale())
            except Exception as e:
                lang.name = _(isoLanguages.get(part3=lang.lang_code).name)
    else:
        languages = None
    return render_title_template('search_form.html', tags=tags, languages=languages, series=series, title=_(u"search"))


@app.route("/cover/<path:cover_path>")
@login_required_if_no_ano
def get_cover(cover_path):
    return send_from_directory(os.path.join(config.config_calibre_dir, cover_path), "cover.jpg")


@app.route("/opds/thumb_240_240/<path:book_id>")
@app.route("/opds/cover_240_240/<path:book_id>")
@app.route("/opds/cover_90_90/<path:book_id>")
@app.route("/opds/cover/<path:book_id>")
@requires_basic_auth_if_no_ano
def feed_get_cover(book_id):
    book = db.session.query(db.Books).filter(db.Books.id == book_id).first()
    return send_from_directory(os.path.join(config.config_calibre_dir, book.path), "cover.jpg")


@app.route("/read/<int:book_id>/<format>")
@login_required_if_no_ano
def read_book(book_id, format):
    book = db.session.query(db.Books).filter(db.Books.id == book_id).first()
    if book:
        book_dir = os.path.join(config.get_main_dir, "cps", "static", str(book_id))
        if not os.path.exists(book_dir):
            os.mkdir(book_dir)
        if format.lower() == "epub":
            # check if mimetype file is exists
            mime_file = str(book_id) + "/mimetype"
            if not os.path.exists(mime_file):
                epub_file = os.path.join(config.config_calibre_dir, book.path, book.data[0].name) + ".epub"
                if not os.path.isfile(epub_file):
                    raise ValueError('Error opening eBook. File does not exist: ', epub_file)
                zfile = zipfile.ZipFile(epub_file)
                for name in zfile.namelist():
                    (dirName, fileName) = os.path.split(name)
                    newDir = os.path.join(book_dir, dirName)
                    if not os.path.exists(newDir):
                        try:
                            os.makedirs(newDir)
                        except OSError as exception:
                            if exception.errno == errno.EEXIST:
                                pass
                            else:
                                raise
                    if fileName:
                        fd = open(os.path.join(newDir, fileName), "wb")
                        fd.write(zfile.read(name))
                        fd.close()
                zfile.close()
            return render_title_template('read.html', bookid=book_id, title=_(u"Read a Book"))
        elif format.lower() == "pdf":
<<<<<<< HEAD
            all_name = str(book_id) + "/" + book.data[0].name + ".pdf"
            tmp_file = os.path.join(book_dir, book.data[0].name) + ".pdf"
=======
            all_name = str(book_id) + "/" + quote(book.data[0].name) + ".pdf"
            tmp_file = os.path.join(book_dir, quote(book.data[0].name)) + ".pdf"
>>>>>>> fc10f55b
            if not os.path.exists(tmp_file):
                pdf_file = os.path.join(config.config_calibre_dir, book.path, book.data[0].name) + ".pdf"
                copyfile(pdf_file, tmp_file)
            return render_title_template('readpdf.html', pdffile=all_name, title=_(u"Read a Book"))
        elif format.lower() == "txt":
<<<<<<< HEAD
            all_name = str(book_id) + "/" + book.data[0].name + ".txt"
            tmp_file = os.path.join(book_dir, book.data[0].name) + ".txt"
=======
            all_name = str(book_id) + "/" + quote(book.data[0].name) + ".txt"
            tmp_file = os.path.join(book_dir, quote(book.data[0].name)) + ".txt"
>>>>>>> fc10f55b
            if not os.path.exists(all_name):
                txt_file = os.path.join(config.config_calibre_dir, book.path, book.data[0].name) + ".txt"
                copyfile(txt_file, tmp_file)
            return render_title_template('readtxt.html', txtfile=all_name, title=_(u"Read a Book"))
        elif format.lower() == "cbr":
<<<<<<< HEAD
            all_name = str(book_id) + "/" + book.data[0].name + ".cbr"
            tmp_file = os.path.join(book_dir, book.data[0].name) + ".cbr"
=======
            all_name = str(book_id) + "/" + quote(book.data[0].name) + ".cbr"
            tmp_file = os.path.join(book_dir, quote(book.data[0].name)) + ".cbr"
>>>>>>> fc10f55b
            if not os.path.exists(all_name):
                cbr_file = os.path.join(config.config_calibre_dir, book.path, book.data[0].name) + ".cbr"
                copyfile(cbr_file, tmp_file)
            return render_title_template('readcbr.html', comicfile=all_name, title=_(u"Read a Book"))

    else:
        flash(_(u"Error opening eBook. File does not exist or file is not accessible:"), category="error")
        return redirect(url_for("index"))


@app.route("/download/<int:book_id>/<format>")
@login_required_if_no_ano
@download_required
def get_download_link(book_id, format):
    format = format.split(".")[0]
    book = db.session.query(db.Books).filter(db.Books.id == book_id).first()
    data = db.session.query(db.Data).filter(db.Data.book == book.id).filter(db.Data.format == format.upper()).first()
    if data:
        # collect downloaded books only for registered user and not for anonymous user
        if current_user.is_authenticated:
            helper.update_download(book_id, int(current_user.id))
        file_name = book.title
        if len(book.authors) > 0:
            file_name = book.authors[0].name + '-' + file_name
        file_name = helper.get_valid_filename(file_name)
        response = make_response(
            send_from_directory(os.path.join(config.config_calibre_dir, book.path), data.name + "." + format))
        try:
            response.headers["Content-Type"] = mimetypes.types_map['.' + format]
        except Exception as e:
            pass
        response.headers["Content-Disposition"] = "attachment; filename*=UTF-8''%s.%s" % (quote(file_name.encode('utf-8')), format)
        return response
    else:
        abort(404)


@app.route('/register', methods=['GET', 'POST'])
def register():
    if not config.config_public_reg:
        abort(404)
    if current_user is not None and current_user.is_authenticated:
        return redirect(url_for('index'))

    if request.method == "POST":
        to_save = request.form.to_dict()
        if not to_save["nickname"] or not to_save["email"] or not to_save["password"]:
            flash(_(u"Please fill out all fields!"), category="error")
            return render_title_template('register.html', title=_(u"register"))

        existing_user = ub.session.query(ub.User).filter(ub.User.nickname == to_save["nickname"]).first()
        existing_email = ub.session.query(ub.User).filter(ub.User.email == to_save["email"]).first()
        if not existing_user and not existing_email:
            content = ub.User()
            content.password = generate_password_hash(to_save["password"])
            content.nickname = to_save["nickname"]
            content.email = to_save["email"]
            content.role = config.config_default_role
            try:
                ub.session.add(content)
                ub.session.commit()
            except Exception as e:
                ub.session.rollback()
                flash(_(u"An unknown error occured. Please try again later."), category="error")
                return render_title_template('register.html', title=_(u"register"))
            flash("Your account has been created. Please login.", category="success")
            return redirect(url_for('login'))
        else:
            flash(_(u"This username or email address is already in use."), category="error")
            return render_title_template('register.html', title=_(u"register"))

    return render_title_template('register.html', title=_(u"register"))


@app.route('/login', methods=['GET', 'POST'])
def login():
    if not config.db_configured:
        return redirect(url_for('basic_configuration'))
    if current_user is not None and current_user.is_authenticated:
        return redirect(url_for('index'))
    if request.method == "POST":
        form = request.form.to_dict()
        user = ub.session.query(ub.User).filter(ub.User.nickname == form['username'].strip()).first()

        if user and check_password_hash(user.password, form['password']):
            login_user(user, remember=True)
            flash(_(u"you are now logged in as: '%(nickname)s'", nickname=user.nickname), category="success")
            # test=
            return redirect(url_for("index"))
        else:
            app.logger.info('Login failed for user "'+form['username']+'"')
            flash(_(u"Wrong Username or Password"), category="error")

    return render_title_template('login.html', title=_(u"login"))


@app.route('/logout')
@login_required
def logout():
    if current_user is not None and current_user.is_authenticated:
        logout_user()
    return redirect(url_for('login'))


@app.route('/send/<int:book_id>')
@login_required
@download_required
def send_to_kindle(book_id):
    settings = ub.get_mail_settings()
    if settings.get("mail_server", "mail.example.com") == "mail.example.com":
        flash(_(u"Please configure the SMTP mail settings first..."), category="error")
    elif current_user.kindle_mail:
        result = helper.send_mail(book_id, current_user.kindle_mail, config.config_calibre_dir)
        if result is None:
            flash(_(u"Book successfully send to %(kindlemail)s", kindlemail=current_user.kindle_mail),
                  category="success")
            helper.update_download(book_id, int(current_user.id))
        else:
            flash(_(u"There was an error sending this book: %(res)s", res=result), category="error")
    else:
        flash(_(u"Please configure your kindle email address first..."), category="error")
    return redirect(request.environ["HTTP_REFERER"])


@app.route("/shelf/add/<int:shelf_id>/<int:book_id>")
@login_required
def add_to_shelf(shelf_id, book_id):
    shelf = ub.session.query(ub.Shelf).filter(ub.Shelf.id == shelf_id).first()
    if not shelf.is_public and not shelf.user_id == int(current_user.id):
        flash("Sorry you are not allowed to add a book to the the shelf: %s" % shelf.name)
        return redirect(url_for('index'))
    maxOrder = ub.session.query(func.max(ub.BookShelf.order)).filter(ub.BookShelf.shelf == shelf_id).first()
    if maxOrder[0] is None:
        maxOrder = 0
    else:
        maxOrder = maxOrder[0]
    ins = ub.BookShelf(shelf=shelf.id, book_id=book_id, order=maxOrder + 1)
    ub.session.add(ins)
    ub.session.commit()

    flash(_(u"Book has been added to shelf: %(sname)s", sname=shelf.name), category="success")

    # return redirect(url_for('show_book', id=book_id))
    return redirect(request.environ["HTTP_REFERER"])


@app.route("/shelf/remove/<int:shelf_id>/<int:book_id>")
@login_required
def remove_from_shelf(shelf_id, book_id):
    shelf = ub.session.query(ub.Shelf).filter(ub.Shelf.id == shelf_id).first()
    if not shelf.is_public and not shelf.user_id == int(current_user.id):
        flash("Sorry you are not allowed to remove a book from this shelf: %s" % shelf.name)
        return redirect(url_for('index'))

    book_shelf = ub.session.query(ub.BookShelf).filter(ub.BookShelf.shelf == shelf_id,
                                                       ub.BookShelf.book_id == book_id).first()

    # rem = ub.BookShelf(shelf=shelf.id, book_id=book_id)
    ub.session.delete(book_shelf)
    ub.session.commit()

    flash(_(u"Book has been removed from shelf: %(sname)s", sname=shelf.name), category="success")

    return redirect(request.environ["HTTP_REFERER"])


@app.route("/shelf/create", methods=["GET", "POST"])
@login_required
def create_shelf():
    shelf = ub.Shelf()
    if request.method == "POST":
        to_save = request.form.to_dict()
        if "is_public" in to_save:
            shelf.is_public = 1
        shelf.name = to_save["title"]
        shelf.user_id = int(current_user.id)
        existing_shelf = ub.session.query(ub.Shelf).filter(
            or_((ub.Shelf.name == to_save["title"]) & (ub.Shelf.is_public == 1),
                (ub.Shelf.name == to_save["title"]) & (ub.Shelf.user_id == int(current_user.id)))).first()
        if existing_shelf:
            flash(_(u"A shelf with the name '%(title)s' already exists.", title=to_save["title"]), category="error")
        else:
            try:
                ub.session.add(shelf)
                ub.session.commit()
                flash(_(u"Shelf %(title)s created", title=to_save["title"]), category="success")
            except Exception as e:
                flash(_(u"There was an error"), category="error")
        return render_title_template('shelf_edit.html', shelf=shelf, title=_(u"create a shelf"))
    else:
        return render_title_template('shelf_edit.html', shelf=shelf, title=_(u"create a shelf"))


@app.route("/shelf/edit/<int:shelf_id>", methods=["GET", "POST"])
@login_required
def edit_shelf(shelf_id):
    shelf = ub.session.query(ub.Shelf).filter(ub.Shelf.id == shelf_id).first()
    if request.method == "POST":
        to_save = request.form.to_dict()
        existing_shelf = ub.session.query(ub.Shelf).filter(
            or_((ub.Shelf.name == to_save["title"]) & (ub.Shelf.is_public == 1),
                (ub.Shelf.name == to_save["title"]) & (ub.Shelf.user_id == int(current_user.id)))).filter(
            ub.Shelf.id != shelf_id).first()
        if existing_shelf:
            flash(_(u"A shelf with the name '%(title)s' already exists.", title=to_save["title"]), category="error")
        else:
            shelf.name = to_save["title"]
            if "is_public" in to_save:
                shelf.is_public = 1
            else:
                shelf.is_public = 0
            try:
                ub.session.commit()
                flash(_(u"Shelf %(title)s changed", title=to_save["title"]), category="success")
            except Exception as e:
                flash(_(u"There was an error"), category="error")
        return render_title_template('shelf_edit.html', shelf=shelf, title=_(u"Edit a shelf"))
    else:
        return render_title_template('shelf_edit.html', shelf=shelf, title=_(u"Edit a shelf"))


@app.route("/shelf/delete/<int:shelf_id>")
@login_required
def delete_shelf(shelf_id):
    cur_shelf = ub.session.query(ub.Shelf).filter(ub.Shelf.id == shelf_id).first()
    if current_user.role == ub.ROLE_ADMIN:
        deleted = ub.session.query(ub.Shelf).filter(ub.Shelf.id == shelf_id).delete()
    else:
        deleted = ub.session.query(ub.Shelf).filter(ub.or_(ub.and_(ub.Shelf.user_id == int(current_user.id),
                                                                   ub.Shelf.id == shelf_id),
                                                           ub.and_(ub.Shelf.is_public == 1,
                                                                   ub.Shelf.id == shelf_id))).delete()

    if deleted:
        ub.session.query(ub.BookShelf).filter(ub.BookShelf.shelf == shelf_id).delete()
        ub.session.commit()
        flash(_(u"successfully deleted shelf %(name)s", name=cur_shelf.name, category="success"))
    return redirect(url_for('index'))


@app.route("/shelf/<int:shelf_id>")
@login_required_if_no_ano
def show_shelf(shelf_id):
    if current_user.is_anonymous():
        shelf = ub.session.query(ub.Shelf).filter(ub.Shelf.is_public == 1, ub.Shelf.id == shelf_id).first()
    else:
        shelf = ub.session.query(ub.Shelf).filter(ub.or_(ub.and_(ub.Shelf.user_id == int(current_user.id),
                                                                 ub.Shelf.id == shelf_id),
                                                         ub.and_(ub.Shelf.is_public == 1,
                                                                 ub.Shelf.id == shelf_id))).first()
    result = list()
    if shelf:
        books_in_shelf = ub.session.query(ub.BookShelf).filter(ub.BookShelf.shelf == shelf_id).order_by(
            ub.BookShelf.order.asc()).all()
        for book in books_in_shelf:
            cur_book = db.session.query(db.Books).filter(db.Books.id == book.book_id).first()
            result.append(cur_book)

    return render_title_template('shelf.html', entries=result, title=_(u"Shelf: '%(name)s'", name=shelf.name),
                                 shelf=shelf)


@app.route("/shelf/order/<int:shelf_id>", methods=["GET", "POST"])
@login_required
def order_shelf(shelf_id):
    if request.method == "POST":
        to_save = request.form.to_dict()
        books_in_shelf = ub.session.query(ub.BookShelf).filter(ub.BookShelf.shelf == shelf_id).order_by(
            ub.BookShelf.order.asc()).all()
        counter = 0
        for book in books_in_shelf:
            setattr(book, 'order', to_save[str(book.book_id)])
            counter += 1
        ub.session.commit()
    if current_user.is_anonymous():
        shelf = ub.session.query(ub.Shelf).filter(ub.Shelf.is_public == 1, ub.Shelf.id == shelf_id).first()
    else:
        shelf = ub.session.query(ub.Shelf).filter(ub.or_(ub.and_(ub.Shelf.user_id == int(current_user.id),
                                                                 ub.Shelf.id == shelf_id),
                                                         ub.and_(ub.Shelf.is_public == 1,
                                                                 ub.Shelf.id == shelf_id))).first()
    result = list()
    if shelf:
        books_in_shelf2 = ub.session.query(ub.BookShelf).filter(ub.BookShelf.shelf == shelf_id) \
            .order_by(ub.BookShelf.order.asc()).all()
        for book in books_in_shelf2:
            cur_book = db.session.query(db.Books).filter(db.Books.id == book.book_id).first()
            result.append(cur_book)
    return render_title_template('shelf_order.html', entries=result,
                                 title=_(u"Change order of Shelf: '%(name)s'", name=shelf.name), shelf=shelf)


@app.route("/me", methods=["GET", "POST"])
@login_required
def profile():
    content = ub.session.query(ub.User).filter(ub.User.id == int(current_user.id)).first()
    downloads = list()
    languages = db.session.query(db.Languages).all()
    for lang in languages:
        try:
            cur_l = LC.parse(lang.lang_code)
            lang.name = cur_l.get_language_name(get_locale())
        except Exception as e:
            lang.name = _(isoLanguages.get(part3=lang.lang_code).name)
    translations = babel.list_translations() + [LC('en')]
    for book in content.downloads:
        downloadBook = db.session.query(db.Books).filter(db.Books.id == book.book_id).first()
        if downloadBook:
            downloads.append(db.session.query(db.Books).filter(db.Books.id == book.book_id).first())
        else:
            ub.session.query(ub.Downloads).filter(book.book_id == ub.Downloads.book_id).delete()
            ub.session.commit()
    if request.method == "POST":
        to_save = request.form.to_dict()
        content.random_books = 0
        if current_user.role_passwd() or current_user.role_admin():
            if to_save["password"]:
                content.password = generate_password_hash(to_save["password"])
        if "kindle_mail" in to_save and to_save["kindle_mail"] != content.kindle_mail:
            content.kindle_mail = to_save["kindle_mail"]
        if to_save["email"] and to_save["email"] != content.email:
            content.email = to_save["email"]
        if "show_random" in to_save and to_save["show_random"] == "on":
            content.random_books = 1
        if "default_language" in to_save:
            content.default_language = to_save["default_language"]
        if to_save["locale"]:
            content.locale = to_save["locale"]
        content.sidebar_view = 0
        if "show_random" in to_save:
            content.sidebar_view += ub.SIDEBAR_RANDOM
        if "show_language" in to_save:
            content.sidebar_view += ub.SIDEBAR_LANGUAGE
        if "show_series" in to_save:
            content.sidebar_view += ub.SIDEBAR_SERIES
        if "show_category" in to_save:
            content.sidebar_view += ub.SIDEBAR_CATEGORY
        if "show_hot" in to_save:
            content.sidebar_view += ub.SIDEBAR_HOT
        if "show_best_rated" in to_save:
            content.sidebar_view += ub.SIDEBAR_BEST_RATED
        if "show_author" in to_save:
            content.sidebar_view += ub.SIDEBAR_AUTHOR
        if "show_detail_random" in to_save:
            content.sidebar_view += ub.DETAIL_RANDOM
        if "default_language" in to_save:
            content.default_language = to_save["default_language"]
        try:
            ub.session.commit()
        except IntegrityError:
            ub.session.rollback()
            flash(_(u"Found an existing account for this email address."), category="error")
            return render_title_template("user_edit.html", content=content, downloads=downloads,
                                         title=_(u"%(name)s's profile", name=current_user.nickname))
        flash(_(u"Profile updated"), category="success")
    return render_title_template("user_edit.html", translations=translations, profile=1, languages=languages,
                                 content=content,
                                 downloads=downloads, title=_(u"%(name)s's profile", name=current_user.nickname))


@app.route("/admin/view")
@login_required
@admin_required
def admin():
    commit = '$Format:%cI$'
    content = ub.session.query(ub.User).all()
    settings = ub.session.query(ub.Settings).first()
    return render_title_template("admin.html", content=content, email=settings, config=config, commit=commit,
                                 development=ub.DEVELOPMENT, title=_(u"Admin page"))


@app.route("/admin/config", methods=["GET", "POST"])
@login_required
@admin_required
def configuration():
    return configuration_helper(0)


@app.route("/config", methods=["GET", "POST"])
@unconfigured
def basic_configuration():
    return configuration_helper(1)


def configuration_helper(origin):
    # global global_task
    reboot_required = False
    db_change = False
    success = False
    if request.method == "POST":
        to_save = request.form.to_dict()
        content = ub.session.query(ub.Settings).first()
        if "config_calibre_dir" in to_save:
            if content.config_calibre_dir != to_save["config_calibre_dir"]:
                content.config_calibre_dir = to_save["config_calibre_dir"]
                db_change = True
        if "config_port" in to_save:
            if content.config_port != int(to_save["config_port"]):
                content.config_port = int(to_save["config_port"])
                reboot_required = True
        if "config_calibre_web_title" in to_save:
            content.config_calibre_web_title = to_save["config_calibre_web_title"]
        if "config_title_regex" in to_save:
            if content.config_title_regex != to_save["config_title_regex"]:
                content.config_title_regex = to_save["config_title_regex"]
                reboot_required = True
        if "config_log_level" in to_save:
            content.config_log_level = int(to_save["config_log_level"])
        if "config_random_books" in to_save:
            content.config_random_books = int(to_save["config_random_books"])
        if "config_books_per_page" in to_save:
            content.config_books_per_page = int(to_save["config_books_per_page"])
        content.config_uploading = 0
        content.config_anonbrowse = 0
        content.config_public_reg = 0
        if "config_uploading" in to_save and to_save["config_uploading"] == "on":
            content.config_uploading = 1
        if "config_anonbrowse" in to_save and to_save["config_anonbrowse"] == "on":
            content.config_anonbrowse = 1
        if "config_public_reg" in to_save and to_save["config_public_reg"] == "on":
            content.config_public_reg = 1

        content.config_default_role = 0
        if "admin_role" in to_save:
            content.config_default_role = content.config_default_role + ub.ROLE_ADMIN
        if "download_role" in to_save:
            content.config_default_role = content.config_default_role + ub.ROLE_DOWNLOAD
        if "upload_role" in to_save:
            content.config_default_role = content.config_default_role + ub.ROLE_UPLOAD
        if "edit_role" in to_save:
            content.config_default_role = content.config_default_role + ub.ROLE_EDIT
        if "passwd_role" in to_save:
            content.config_default_role = content.config_default_role + ub.ROLE_PASSWD
        try:
            if db_change:
                if config.db_configured:
                    db.session.close()
                    db.engine.dispose()
            ub.session.commit()
            flash(_(u"Calibre-web configuration updated"), category="success")
            config.loadSettings()
            app.logger.setLevel(config.config_log_level)
            logging.getLogger("book_formats").setLevel(config.config_log_level)
        except e:
            flash(e, category="error")
            return render_title_template("config_edit.html", content=config, origin=origin,
                                         title=_(u"Basic Configuration"))
        if db_change:
            reload(db)
            if not db.setup_db():
                flash(_(u'DB location is not valid, please enter correct path'), category="error")
                return render_title_template("config_edit.html", content=config, origin=origin,
                                             title=_(u"Basic Configuration"))
        if reboot_required:
            # db.engine.dispose() # ToDo verify correct
            ub.session.close()
            ub.engine.dispose()
            # stop tornado server
            server = IOLoop.instance()
            server.add_callback(server.stop)
            helper.global_task = 0
            app.logger.info('Reboot required, restarting')
        if origin:
            success = True
    return render_title_template("config_edit.html", origin=origin, success=success, content=config,
                                 title=_(u"Basic Configuration"))


@app.route("/admin/user/new", methods=["GET", "POST"])
@login_required
@admin_required
def new_user():
    content = ub.User()
    languages = db.session.query(db.Languages).all()
    for lang in languages:
        try:
            cur_l = LC.parse(lang.lang_code)
            lang.name = cur_l.get_language_name(get_locale())
        except Exception as e:
            lang.name = _(isoLanguages.get(part3=lang.lang_code).name)
    translations = [LC('en')] + babel.list_translations()
    if request.method == "POST":
        to_save = request.form.to_dict()
        if not to_save["nickname"] or not to_save["email"] or not to_save["password"]:
            flash(_(u"Please fill out all fields!"), category="error")
            return render_title_template("user_edit.html", new_user=1, content=content, translations=translations,
                                         title=_(u"Add new user"))
        content.password = generate_password_hash(to_save["password"])
        content.nickname = to_save["nickname"]
        content.email = to_save["email"]
        content.default_language = to_save["default_language"]
        if "locale" in to_save:
            content.locale = to_save["locale"]
        content.sidebar_view = 0
        if "show_random" in to_save:
            content.sidebar_view += ub.SIDEBAR_RANDOM
        if "show_language" in to_save:
            content.sidebar_view += ub.SIDEBAR_LANGUAGE
        if "show_series" in to_save:
            content.sidebar_view += ub.SIDEBAR_SERIES
        if "show_category" in to_save:
            content.sidebar_view += ub.SIDEBAR_CATEGORY
        if "show_hot" in to_save:
            content.sidebar_view += ub.SIDEBAR_HOT
        if "show_best_rated" in to_save:
            content.sidebar_view += ub.SIDEBAR_BEST_RATED
        if "show_author" in to_save:
            content.sidebar_view += ub.SIDEBAR_AUTHOR
        if "show_detail_random" in to_save:
            content.sidebar_view += ub.DETAIL_RANDOM
        content.role = 0
        if "admin_role" in to_save:
            content.role = content.role + ub.ROLE_ADMIN
        if "download_role" in to_save:
            content.role = content.role + ub.ROLE_DOWNLOAD
        if "upload_role" in to_save:
            content.role = content.role + ub.ROLE_UPLOAD
        if "edit_role" in to_save:
            content.role = content.role + ub.ROLE_EDIT
        if "passwd_role" in to_save:
            content.role = content.role + ub.ROLE_PASSWD
        try:
            ub.session.add(content)
            ub.session.commit()
            flash(_(u"User '%(user)s' created", user=content.nickname), category="success")
            return redirect(url_for('admin'))
        except IntegrityError:
            ub.session.rollback()
            flash(_(u"Found an existing account for this email address or nickname."), category="error")
    else:
        content.role=config.config_default_role
    return render_title_template("user_edit.html", new_user=1, content=content, translations=translations,
                                 languages=languages, title=_(u"Add new user"))


@app.route("/admin/mailsettings", methods=["GET", "POST"])
@login_required
@admin_required
def edit_mailsettings():
    content = ub.session.query(ub.Settings).first()
    if request.method == "POST":
        to_save = request.form.to_dict()
        content.mail_server = to_save["mail_server"]
        content.mail_port = int(to_save["mail_port"])
        content.mail_login = to_save["mail_login"]
        content.mail_password = to_save["mail_password"]
        content.mail_from = to_save["mail_from"]
        content.mail_use_ssl = int(to_save["mail_use_ssl"])
        try:
            ub.session.commit()
            flash(_(u"Mail settings updated"), category="success")
        except e:
            flash(e, category="error")
        if "test" in to_save and to_save["test"]:
            result = helper.send_test_mail(current_user.kindle_mail)
            if result is None:
                flash(_(u"Test E-Mail successfully send to %(kindlemail)s", kindlemail=current_user.kindle_mail),
                      category="success")
            else:
                flash(_(u"There was an error sending the Test E-Mail: %(res)s", res=result), category="error")
        else:
            flash(_(u"E-Mail settings updated"), category="success")
    return render_title_template("email_edit.html", content=content, title=_(u"Edit mail settings"))


@app.route("/admin/user/<int:user_id>", methods=["GET", "POST"])
@login_required
@admin_required
def edit_user(user_id):
    content = ub.session.query(ub.User).filter(ub.User.id == int(user_id)).first()
    downloads = list()
    languages = db.session.query(db.Languages).all()
    for lang in languages:
        try:
            cur_l = LC.parse(lang.lang_code)
            lang.name = cur_l.get_language_name(get_locale())
        except Exception as e:
            lang.name = _(isoLanguages.get(part3=lang.lang_code).name)
    translations = babel.list_translations() + [LC('en')]
    for book in content.downloads:
        downloadBook = db.session.query(db.Books).filter(db.Books.id == book.book_id).first()
        if downloadBook:
            downloads.append(db.session.query(db.Books).filter(db.Books.id == book.book_id).first())
        else:
            ub.session.query(ub.Downloads).filter(book.book_id == ub.Downloads.book_id).delete()
            ub.session.commit()
    if request.method == "POST":
        to_save = request.form.to_dict()
        if "delete" in to_save:
            ub.session.delete(content)
            flash(_(u"User '%(nick)s' deleted", nick=content.nickname), category="success")
            return redirect(url_for('admin'))
        else:
            if "password" in to_save and to_save["password"]:
                content.password = generate_password_hash(to_save["password"])

            if "admin_role" in to_save and not content.role_admin():
                content.role = content.role + ub.ROLE_ADMIN
            elif "admin_role" not in to_save and content.role_admin():
                content.role = content.role - ub.ROLE_ADMIN

            if "download_role" in to_save and not content.role_download():
                content.role = content.role + ub.ROLE_DOWNLOAD
            elif "download_role" not in to_save and content.role_download():
                content.role = content.role - ub.ROLE_DOWNLOAD

            if "upload_role" in to_save and not content.role_upload():
                content.role = content.role + ub.ROLE_UPLOAD
            elif "upload_role" not in to_save and content.role_upload():
                content.role = content.role - ub.ROLE_UPLOAD

            if "edit_role" in to_save and not content.role_edit():
                content.role = content.role + ub.ROLE_EDIT
            elif "edit_role" not in to_save and content.role_edit():
                content.role = content.role - ub.ROLE_EDIT

            if "passwd_role" in to_save and not content.role_passwd():
                content.role = content.role + ub.ROLE_PASSWD
            elif "passwd_role" not in to_save and content.role_passwd():
                content.role = content.role - ub.ROLE_PASSWD

            if "show_random" in to_save and not content.show_random_books():
                content.sidebar_view += ub.SIDEBAR_RANDOM
            elif "show_random" not in to_save and content.show_random_books():
                content.sidebar_view -= ub.SIDEBAR_RANDOM

            if "show_language" in to_save and not content.show_language():
                content.sidebar_view += ub.SIDEBAR_LANGUAGE
            elif "show_language" not in to_save and content.show_language():
                content.sidebar_view -= ub.SIDEBAR_LANGUAGE

            if "show_series" in to_save and not content.show_series():
                content.sidebar_view += ub.SIDEBAR_SERIES
            elif "show_series" not in to_save and content.show_series():
                content.sidebar_view -= ub.SIDEBAR_SERIES

            if "show_category" in to_save and not content.show_category():
                content.sidebar_view += ub.SIDEBAR_CATEGORY
            elif "show_category" not in to_save and content.show_category():
                content.sidebar_view -= ub.SIDEBAR_CATEGORY

            if "show_hot" in to_save and not content.show_hot_books():
                content.sidebar_view += ub.SIDEBAR_HOT
            elif "show_hot" not in to_save and content.show_hot_books():
                content.sidebar_view -= ub.SIDEBAR_HOT

            if "show_best_rated" in to_save and not content.show_best_rated_books():
                content.sidebar_view += ub.SIDEBAR_BEST_RATED
            elif "show_best_rated" not in to_save and content.show_best_rated_books():
                content.sidebar_view -= ub.SIDEBAR_BEST_RATED

            if "show_author" in to_save and not content.show_author():
                content.sidebar_view += ub.SIDEBAR_AUTHOR
            elif "show_author" not in to_save and content.show_author():
                content.sidebar_view -= ub.SIDEBAR_AUTHOR

            if "show_detail_random" in to_save and not content.show_detail_random():
                content.sidebar_view += ub.DETAIL_RANDOM
            elif "show_detail_random" not in to_save and content.show_detail_random():
                content.sidebar_view -= ub.DETAIL_RANDOM

            if "default_language" in to_save:
                content.default_language = to_save["default_language"]
            if "locale" in to_save and to_save["locale"]:
                content.locale = to_save["locale"]
            if to_save["email"] and to_save["email"] != content.email:
                content.email = to_save["email"]
            if "kindle_mail" in to_save and to_save["kindle_mail"] != content.kindle_mail:
                content.kindle_mail = to_save["kindle_mail"]
        try:
            ub.session.commit()
            flash(_(u"User '%(nick)s' updated", nick=content.nickname), category="success")
        except IntegrityError:
            ub.session.rollback()
            flash(_(u"An unknown error occured."), category="error")
    return render_title_template("user_edit.html", translations=translations, languages=languages, new_user=0,
                                 content=content, downloads=downloads,
                                 title=_(u"Edit User %(nick)s", nick=content.nickname))


@app.route("/admin/book/<int:book_id>", methods=['GET', 'POST'])
@login_required_if_no_ano
@edit_required
def edit_book(book_id):
    # create the function for sorting...
    db.session.connection().connection.connection.create_function("title_sort", 1, db.title_sort)
    cc = db.session.query(db.Custom_Columns).filter(db.Custom_Columns.datatype.notin_(db.cc_exceptions)).all()
    if current_user.filter_language() != "all":
        filter = db.Books.languages.any(db.Languages.lang_code == current_user.filter_language())
    else:
        filter = True
    book = db.session.query(db.Books).filter(db.Books.id == book_id).filter(filter).first()
    author_names = []
    if book:
        for index in range(0, len(book.languages)):
            try:
                book.languages[index].language_name = LC.parse(book.languages[index].lang_code).get_language_name(
                    get_locale())
            except Exception as e:
                book.languages[index].language_name = _(isoLanguages.get(part3=book.languages[index].lang_code).name)
        for author in book.authors:
            author_names.append(author.name)
        if request.method == 'POST':
            edited_books_id = set()
            to_save = request.form.to_dict()
            if book.title != to_save["book_title"]:
                book.title = to_save["book_title"]
                edited_books_id.add(book.id)
            input_authors = to_save["author_name"].split('&')
            input_authors = map(lambda it: it.strip(), input_authors)
            # we have all author names now
            author0_before_edit = book.authors[0].name
            modify_database_object(input_authors, book.authors, db.Authors, db.session, 'author')
            if author0_before_edit != book.authors[0].name:
                edited_books_id.add(book.id)
                book.author_sort=helper.get_sorted_author(input_authors[0]) 

            if to_save["cover_url"] and os.path.splitext(to_save["cover_url"])[1].lower() == ".jpg":
                img = requests.get(to_save["cover_url"])
                f = open(os.path.join(config.config_calibre_dir, book.path, "cover.jpg"), "wb")
                f.write(img.content)
                f.close()

            if book.series_index != to_save["series_index"]:
                book.series_index = to_save["series_index"]

            if len(book.comments):
                book.comments[0].text = to_save["description"]
            else:
                book.comments.append(db.Comments(text=to_save["description"], book=book.id))

            input_tags = to_save["tags"].split(',')
            input_tags = map(lambda it: it.strip(), input_tags)
            modify_database_object(input_tags, book.tags, db.Tags, db.session, 'tags')

            input_series = [to_save["series"].strip()]
            input_series = [x for x in input_series if x != '']
            modify_database_object(input_series, book.series, db.Series, db.session, 'series')

            input_languages = to_save["languages"].split(',')
            input_languages = map(lambda it: it.strip().lower(), input_languages)

            # retranslate displayed text to language codes
            languages = db.session.query(db.Languages).all()
            input_l = []
            for lang in languages:
                try:
                    lang.name = LC.parse(lang.lang_code).get_language_name(get_locale()).lower()
                except Exception as e:
                    lang.name = _(isoLanguages.get(part3=lang.lang_code).name).lower()
                for inp_lang in input_languages:
                    if inp_lang == lang.name:
                        input_l.append(lang.lang_code)
            modify_database_object(input_l, book.languages, db.Languages, db.session, 'languages')

            if to_save["rating"].strip():
                old_rating = False
                if len(book.ratings) > 0:
                    old_rating = book.ratings[0].rating
                ratingx2 = int(float(to_save["rating"]) * 2)
                if ratingx2 != old_rating:
                    is_rating = db.session.query(db.Ratings).filter(db.Ratings.rating == ratingx2).first()
                    if is_rating:
                        book.ratings.append(is_rating)
                    else:
                        new_rating = db.Ratings(rating=ratingx2)
                        book.ratings.append(new_rating)
                    if old_rating:
                        book.ratings.remove(book.ratings[0])
            else:
                if len(book.ratings) > 0:
                    book.ratings.remove(book.ratings[0])

            for c in cc:
                cc_string = "custom_column_" + str(c.id)
                if not c.is_multiple:
                    if len(getattr(book, cc_string)) > 0:
                        cc_db_value = getattr(book, cc_string)[0].value
                    else:
                        cc_db_value = None
                    if to_save[cc_string].strip():
                        if c.datatype == 'bool':
                            if to_save[cc_string] == 'None':
                                to_save[cc_string] = None
                            else:
                                to_save[cc_string] = 1 if to_save[cc_string] == 'True' else 0
                            if to_save[cc_string] != cc_db_value:
                                if cc_db_value is not None:
                                    if to_save[cc_string] is not None:
                                        setattr(getattr(book, cc_string)[0], 'value', to_save[cc_string])
                                    else:
                                        del_cc = getattr(book, cc_string)[0]
                                        getattr(book, cc_string).remove(del_cc)
                                        db.session.delete(del_cc)
                                else:
                                    cc_class = db.cc_classes[c.id]
                                    new_cc = cc_class(value=to_save[cc_string], book=book_id)
                                    db.session.add(new_cc)
                        else:
                            if c.datatype == 'rating':
                                to_save[cc_string] = str(int(float(to_save[cc_string]) * 2))
                            if to_save[cc_string].strip() != cc_db_value:
                                if cc_db_value is not None:
                                    # remove old cc_val
                                    del_cc = getattr(book, cc_string)[0]
                                    getattr(book, cc_string).remove(del_cc)
                                    if len(del_cc.books) == 0:
                                        db.session.delete(del_cc)
                                cc_class = db.cc_classes[c.id]
                                new_cc = db.session.query(cc_class).filter(
                                    cc_class.value == to_save[cc_string].strip()).first()
                                # if no cc val is found add it
                                if new_cc is None:
                                    new_cc = cc_class(value=to_save[cc_string].strip())
                                    db.session.add(new_cc)
                                    new_cc = db.session.query(cc_class).filter(
                                        cc_class.value == to_save[cc_string].strip()).first()
                                # add cc value to book
                                getattr(book, cc_string).append(new_cc)
                    else:
                        if cc_db_value is not None:
                            # remove old cc_val
                            del_cc = getattr(book, cc_string)[0]
                            getattr(book, cc_string).remove(del_cc)
                            if len(del_cc.books) == 0:
                                db.session.delete(del_cc)
                else:
                    input_tags = to_save[cc_string].split(',')
                    input_tags = map(lambda it: it.strip(), input_tags)
                    input_tags = [x for x in input_tags if x != '']
                    # we have all author names now
                    # 1. search for tags to remove
                    del_tags = []
                    for c_tag in getattr(book, cc_string):
                        found = False
                        for inp_tag in input_tags:
                            if inp_tag == c_tag.value:
                                found = True
                                break
                        # if the tag was not found in the new list, add him to remove list
                        if not found:
                            del_tags.append(c_tag)
                    # 2. search for tags that need to be added
                    add_tags = []
                    for inp_tag in input_tags:
                        found = False
                        for c_tag in getattr(book, cc_string):
                            if inp_tag == c_tag.value:
                                found = True
                                break
                        if not found:
                            add_tags.append(inp_tag)
                    # if there are tags to remove, we remove them now
                    if len(del_tags) > 0:
                        for del_tag in del_tags:
                            getattr(book, cc_string).remove(del_tag)
                            if len(del_tag.books) == 0:
                                db.session.delete(del_tag)
                    # if there are tags to add, we add them now!
                    if len(add_tags) > 0:
                        for add_tag in add_tags:
                            # check if a tag with that name exists
                            new_tag = db.session.query(db.cc_classes[c.id]).filter(
                                db.cc_classes[c.id].value == add_tag).first()
                            # if no tag is found add it
                            if new_tag is None:
                                new_tag = db.cc_classes[c.id](value=add_tag)
                                db.session.add(new_tag)
                                new_tag = db.session.query(db.cc_classes[c.id]).filter(
                                    db.cc_classes[c.id].value == add_tag).first()
                            # add tag to book
                            getattr(book, cc_string).append(new_tag)

            db.session.commit()
            author_names = []
            for author in book.authors:
                author_names.append(author.name)
            for b in edited_books_id:
                helper.update_dir_stucture(b, config.config_calibre_dir)
            if "detail_view" in to_save:
                return redirect(url_for('show_book', id=book.id))
            else:
                return render_title_template('book_edit.html', book=book, authors=author_names, cc=cc,
                                             title=_(u"edit metadata"))
        else:
            return render_title_template('book_edit.html', book=book, authors=author_names, cc=cc,
                                         title=_(u"edit metadata"))
    else:
        flash(_(u"Error opening eBook. File does not exist or file is not accessible:"), category="error")
        return redirect(url_for("index"))


@app.route("/upload", methods=["GET", "POST"])
@login_required_if_no_ano
@upload_required
def upload():
    if not config.config_uploading:
        abort(404)
    # create the function for sorting...
    db.session.connection().connection.connection.create_function("title_sort", 1, db.title_sort)
    db.session.connection().connection.connection.create_function('uuid4', 0, lambda: str(uuid4()))
    if request.method == 'POST' and 'btn-upload' in request.files:
        file = request.files['btn-upload']
        if '.' in file.filename:
            file_ext = file.filename.rsplit('.', 1)[-1].lower()
            if file_ext not in ALLOWED_EXTENSIONS:
                flash(
                    _('File extension "%s" is not allowed to be uploaded to this server' % 
                    file_ext),
                    category="error"
                )
                return redirect(url_for('index'))
        else:
            flash(_('File to be uploaded must have an extension'), category="error")
            return redirect(url_for('index'))
        meta = uploader.upload(file)

        title = meta.title
        author = meta.author

        title_dir = helper.get_valid_filename(title, False)
        author_dir = helper.get_valid_filename(author, False)
        data_name = title_dir
        filepath = config.config_calibre_dir + os.sep + author_dir + os.sep + title_dir
        saved_filename = filepath + os.sep + data_name + meta.extension

        if not os.path.exists(filepath):
            try:
                os.makedirs(filepath)
            except OSError:
                flash(_(u"Failed to create path %s (Permission denied)." % filepath), category="error")
                return redirect(url_for('index'))
        try:
            copyfile(meta.file_path, saved_filename)
        except OSError as e:
            flash(_(u"Failed to store file %s (Permission denied)." % saved_filename), category="error")
            return redirect(url_for('index'))
        try:
            os.unlink(meta.file_path)
        except OSError as e:
            flash(_(u"Failed to delete file %s (Permission denied)." % meta.file_path), category="warning")

        file_size = os.path.getsize(saved_filename)
        if meta.cover is None:
            has_cover = 0
            basedir = os.path.dirname(__file__)
            copyfile(os.path.join(basedir, "static/generic_cover.jpg"), os.path.join(filepath, "cover.jpg"))
        else:
            has_cover = 1
            move(meta.cover, os.path.join(filepath, "cover.jpg"))

        is_author = db.session.query(db.Authors).filter(db.Authors.name == author).first()
        if is_author:
            db_author = is_author
        else:
            db_author = db.Authors(author, helper.get_sorted_author(author), "") 
            db.session.add(db_author)
        
        #add language actually one value in list
        input_language = meta.languages
        db_language = None
        if input_language != "":
            input_language = isoLanguages.get(name=input_language).part3
            hasLanguage = db.session.query(db.Languages).filter(db.Languages.lang_code == input_language).first()
            if hasLanguage:
                db_language = hasLanguage
            else:
                db_language = db.Languages(input_language) 
                db.session.add(db_language)
        # combine path and normalize path from windows systems
        path = os.path.join(author_dir, title_dir).replace('\\','/')
        db_book = db.Books(title, "", db_author.sort, datetime.datetime.now(), datetime.datetime(101, 1, 1), 1,
                           datetime.datetime.now(), path, has_cover, db_author, [], db_language)
        db_book.authors.append(db_author)
        if db_language is not None:
            db_book.languages.append(db_language)
        db_data = db.Data(db_book, meta.extension.upper()[1:], file_size, data_name)
        db_book.data.append(db_data)

        db.session.add(db_book)
        db.session.flush()# flush content get db_book.id avalible
       #add comment
        upload_comment = Markup(meta.description).unescape()
        db_comment = None
        if upload_comment != "":
            db_comment = db.Comments(upload_comment, db_book.id) 
            db.session.add(db_comment)
        db.session.commit()
        if db_language is not None: #display Full name instead of iso639.part3
            db_book.languages[0].language_name = _(meta.languages)
        author_names = []
        for author in db_book.authors:
            author_names.append(author.name)
    cc = db.session.query(db.Custom_Columns).filter(db.Custom_Columns.datatype.notin_(db.cc_exceptions)).all()
    if current_user.role_edit() or current_user.role_admin():
        return render_title_template('book_edit.html', book=db_book, authors=author_names, cc=cc,
                                     title=_(u"edit metadata"))
    book_in_shelfs = []
    return render_title_template('detail.html', entry=db_book, cc=cc, title=db_book.title,
                                 books_shelfs=book_in_shelfs, )<|MERGE_RESOLUTION|>--- conflicted
+++ resolved
@@ -18,10 +18,6 @@
 from sqlalchemy import __version__ as sqlalchemyVersion
 from math import ceil
 from flask_login import LoginManager, login_user, logout_user, login_required, current_user
-<<<<<<< HEAD
-=======
-from flask_login.__about__ import __version__ as flask_loginVersion
->>>>>>> fc10f55b
 from flask_principal import Principal, Identity, AnonymousIdentity, identity_changed
 from flask_principal import __version__ as flask_principalVersion
 from flask_babel import Babel
@@ -50,7 +46,6 @@
 from shutil import move, copyfile
 from tornado.ioloop import IOLoop
 from tornado import version as tornadoVersion
-#from builtins import str
 
 try:
     from urllib.parse import quote   
@@ -265,8 +260,6 @@
     def iter_pages(self, left_edge=2, left_current=2,
                    right_current=5, right_edge=2):
         last = 0
-        if sys.version_info.major >= 3:
-            xrange = range        
         for num in xrange(1, self.pages + 1):  # ToDo: can be simplified
             if num <= left_edge or (num > self.page - left_current - 1 and num < self.page + right_current) \
                     or num > self.pages - right_edge:
@@ -1282,37 +1275,22 @@
                 zfile.close()
             return render_title_template('read.html', bookid=book_id, title=_(u"Read a Book"))
         elif format.lower() == "pdf":
-<<<<<<< HEAD
             all_name = str(book_id) + "/" + book.data[0].name + ".pdf"
             tmp_file = os.path.join(book_dir, book.data[0].name) + ".pdf"
-=======
-            all_name = str(book_id) + "/" + quote(book.data[0].name) + ".pdf"
-            tmp_file = os.path.join(book_dir, quote(book.data[0].name)) + ".pdf"
->>>>>>> fc10f55b
             if not os.path.exists(tmp_file):
                 pdf_file = os.path.join(config.config_calibre_dir, book.path, book.data[0].name) + ".pdf"
                 copyfile(pdf_file, tmp_file)
             return render_title_template('readpdf.html', pdffile=all_name, title=_(u"Read a Book"))
         elif format.lower() == "txt":
-<<<<<<< HEAD
             all_name = str(book_id) + "/" + book.data[0].name + ".txt"
             tmp_file = os.path.join(book_dir, book.data[0].name) + ".txt"
-=======
-            all_name = str(book_id) + "/" + quote(book.data[0].name) + ".txt"
-            tmp_file = os.path.join(book_dir, quote(book.data[0].name)) + ".txt"
->>>>>>> fc10f55b
             if not os.path.exists(all_name):
                 txt_file = os.path.join(config.config_calibre_dir, book.path, book.data[0].name) + ".txt"
                 copyfile(txt_file, tmp_file)
             return render_title_template('readtxt.html', txtfile=all_name, title=_(u"Read a Book"))
         elif format.lower() == "cbr":
-<<<<<<< HEAD
             all_name = str(book_id) + "/" + book.data[0].name + ".cbr"
             tmp_file = os.path.join(book_dir, book.data[0].name) + ".cbr"
-=======
-            all_name = str(book_id) + "/" + quote(book.data[0].name) + ".cbr"
-            tmp_file = os.path.join(book_dir, quote(book.data[0].name)) + ".cbr"
->>>>>>> fc10f55b
             if not os.path.exists(all_name):
                 cbr_file = os.path.join(config.config_calibre_dir, book.path, book.data[0].name) + ".cbr"
                 copyfile(cbr_file, tmp_file)
