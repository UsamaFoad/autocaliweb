#!/usr/bin/env python
# -*- coding: utf-8 -*-

import mimetypes
import logging
from logging.handlers import RotatingFileHandler
import sys
import textwrap
mimetypes.add_type('application/xhtml+xml','.xhtml')
from flask import Flask, render_template, session, request, Response, redirect, url_for, send_from_directory, make_response, g, flash, abort
from cps import db, config, ub, helper
import os
import errno
from sqlalchemy.sql.expression import func
from sqlalchemy.sql.expression import false
from sqlalchemy.exc import IntegrityError
from math import ceil
from flask.ext.login import LoginManager, login_user, logout_user, login_required, current_user, AnonymousUserMixin
from flask.ext.principal import Principal, Identity, AnonymousIdentity, identity_changed
import requests, zipfile
from werkzeug.security import generate_password_hash, check_password_hash
from functools import wraps
import base64
from sqlalchemy.sql import *
import json
import datetime
from uuid import uuid4
from shutil import copyfile

class ReverseProxied(object):
    '''Wrap the application in this middleware and configure the 
    front-end server to add these headers, to let you quietly bind 
    this to a URL other than / and to an HTTP scheme that is 
    different than what is used locally.

    Code courtesy of: http://flask.pocoo.org/snippets/35/

    In nginx:
    location /myprefix {
        proxy_pass http://127.0.0.1:8083;
        proxy_set_header Host $host;
        proxy_set_header X-Forwarded-For $proxy_add_x_forwarded_for;
        proxy_set_header X-Scheme $scheme;
        proxy_set_header X-Script-Name /myprefix;
        }
    '''
    def __init__(self, app):
        self.app = app

    def __call__(self, environ, start_response):
        script_name = environ.get('HTTP_X_SCRIPT_NAME', '')
        if script_name:
            environ['SCRIPT_NAME'] = script_name
            path_info = environ.get('PATH_INFO', '')
            if path_info and path_info.startswith(script_name):
                environ['PATH_INFO'] = path_info[len(script_name):]

        scheme = environ.get('HTTP_X_SCHEME', '')
        if scheme:
            environ['wsgi.url_scheme'] = scheme
        server = environ.get('HTTP_X_FORWARDED_SERVER', '')
        if server:
            environ['HTTP_HOST'] = server
        return self.app(environ, start_response)

app = (Flask(__name__))
app.wsgi_app = ReverseProxied(app.wsgi_app)

formatter = logging.Formatter(
    "[%(asctime)s] {%(pathname)s:%(lineno)d} %(levelname)s - %(message)s")
file_handler = RotatingFileHandler(os.path.join(config.LOG_DIR, "calibre-web.log"), maxBytes=10000, backupCount=1)
file_handler.setLevel(logging.INFO)
file_handler.setFormatter(formatter)
app.logger.addHandler(file_handler)
app.logger.info('Starting Calibre Web...')
logging.getLogger("book_formats").addHandler(file_handler)
logging.getLogger("book_formats").setLevel(logging.INFO)


Principal(app)

class Anonymous(AnonymousUserMixin):
    def __init__(self):
        self.nickname = 'Guest'
        self.role = -1
    def role_admin(self):
        return False
    def role_download(self):
        return False
    def role_upload(self):
        return False
    def role_edit(self):
        return False

lm = LoginManager(app)
lm.init_app(app)
lm.login_view = 'login'
lm.anonymous_user = Anonymous

app.secret_key = 'A0Zr98j/3yX R~XHH!jmN]LWX/,?RT'

@lm.user_loader
def load_user(id):
    return ub.session.query(ub.User).filter(ub.User.id == int(id)).first()


@lm.header_loader
def load_user_from_header(header_val):
    if header_val.startswith('Basic '):
        header_val = header_val.replace('Basic ', '', 1)
    try:
        header_val = base64.b64decode(header_val)
        basic_username = header_val.split(':')[0]
        basic_password = header_val.split(':')[1]
    except TypeError:
        pass
    user = ub.session.query(ub.User).filter(ub.User.nickname == basic_username).first()
    if user and check_password_hash(user.password, basic_password):
        return user
    return

def check_auth(username, password):
    user = ub.session.query(ub.User).filter(ub.User.nickname == username).first()
    if user and check_password_hash(user.password, password):
        return True
    else:
        return False

def authenticate():
    return Response(
    'Could not verify your access level for that URL.\n'
    'You have to login with proper credentials', 401,
    {'WWW-Authenticate': 'Basic realm="Login Required"'})

def requires_basic_auth_if_no_ano(f):
    @wraps(f)
    def decorated(*args, **kwargs):
        auth = request.authorization
        if config.ANON_BROWSE != 1:
            if not auth or not check_auth(auth.username, auth.password):
                return authenticate()
        return f(*args, **kwargs)
    return decorated

#simple pagination for the feed
class Pagination(object):

    def __init__(self, page, per_page, total_count):
        self.page = page
        self.per_page = per_page
        self.total_count = total_count

    @property
    def pages(self):
        return int(ceil(self.total_count / float(self.per_page)))

    @property
    def has_prev(self):
        return self.page > 1

    @property
    def has_next(self):
        return self.page < self.pages

    def iter_pages(self, left_edge=2, left_current=2,
                   right_current=5, right_edge=2):
        last = 0
        for num in xrange(1, self.pages + 1):
            if num <= left_edge or \
               (num > self.page - left_current - 1 and \
                num < self.page + right_current) or \
               num > self.pages - right_edge:
                if last + 1 != num:
                    yield None
                yield num
                last = num

##pagination links in jinja
def url_for_other_page(page):
    args = request.view_args.copy()
    args['page'] = page
    return url_for(request.endpoint, **args)

app.jinja_env.globals['url_for_other_page'] = url_for_other_page

def login_required_if_no_ano(func):
    if config.ANON_BROWSE == 1:
        return func
    return login_required(func)

## custom jinja filters
@app.template_filter('shortentitle')
def shortentitle_filter(s):
    if len(s) > 60:
        s = s.split(':', 1)[0]
        if len(s) > 60:
            s = textwrap.wrap(s, 60, break_long_words=False)[0]+' [...]'
    return s

def admin_required(f):
    """
    Checks if current_user.role == 1
    """
    @wraps(f)
    def inner(*args, **kwargs):
        if current_user.role_admin():
            return f(*args, **kwargs)
        abort(403)
    return inner

def download_required(f):
    @wraps(f)
    def inner(*args, **kwargs):
        if current_user.role_download() or current_user.role_admin():
            return f(*args, **kwargs)
        abort(403)
    return inner
def upload_required(f):
    @wraps(f)
    def inner(*args, **kwargs):
        if current_user.role_upload() or current_user.role_admin():
            return f(*args, **kwargs)
        abort(403)
    return inner
def edit_required(f):
    @wraps(f)
    def inner(*args, **kwargs):
        if current_user.role_edit() or current_user.role_admin():
            return f(*args, **kwargs)
        abort(403)
    return inner

@app.before_request
def before_request():
    g.user = current_user
    g.public_shelfes = ub.session.query(ub.Shelf).filter(ub.Shelf.is_public == 1).all()
    g.allow_registration = config.PUBLIC_REG
    g.allow_upload = config.UPLOADING

@app.route("/feed")
@requires_basic_auth_if_no_ano
def feed_index():
    xml = render_template('index.xml')
    response= make_response(xml)
    response.headers["Content-Type"] = "application/xml"
    return response

@app.route("/feed/osd")
@requires_basic_auth_if_no_ano
def feed_osd():
    xml = render_template('osd.xml')
    response= make_response(xml)
    response.headers["Content-Type"] = "application/xml"
    return response

@app.route("/feed/search", methods=["GET"])
@requires_basic_auth_if_no_ano
def feed_search():
    term = request.args.get("query")
    if term:
        random = db.session.query(db.Books).order_by(func.random()).limit(config.RANDOM_BOOKS)
        entries = db.session.query(db.Books).filter(db.or_(db.Books.tags.any(db.Tags.name.like("%"+term+"%")),db.Books.authors.any(db.Authors.name.like("%"+term+"%")),db.Books.title.like("%"+term+"%"))).all()
        xml = render_template('feed.xml', searchterm=term, entries=entries)
    else:
        xml = render_template('feed.xml', searchterm="")
    response= make_response(xml)
    response.headers["Content-Type"] = "application/xml"
    return response

@app.route("/feed/new")
@requires_basic_auth_if_no_ano
def feed_new():
    off = request.args.get("start_index")
    if off:
        entries = db.session.query(db.Books).order_by(db.Books.last_modified.desc()).offset(off).limit(config.NEWEST_BOOKS)
    else:
        entries = db.session.query(db.Books).order_by(db.Books.last_modified.desc()).limit(config.NEWEST_BOOKS)
        off = 0
    xml = render_template('feed.xml', entries=entries, next_url="/feed/new?start_index=%d" % (int(config.NEWEST_BOOKS) + int(off)))
    response= make_response(xml)
    response.headers["Content-Type"] = "application/xml"
    return response


@app.route("/feed/discover")
@requires_basic_auth_if_no_ano
def feed_discover():
    off = request.args.get("start_index")
    if off:
        entries = db.session.query(db.Books).order_by(func.random()).offset(off).limit(config.NEWEST_BOOKS)
    else:
        entries = db.session.query(db.Books).order_by(func.random()).limit(config.NEWEST_BOOKS)
        off = 0
    xml = render_template('feed.xml', entries=entries, next_url="/feed/discover?start_index=%d" % (int(config.NEWEST_BOOKS) + int(off)))
    response = make_response(xml)
    response.headers["Content-Type"] = "application/xml"
    return response

@app.route("/feed/hot")
@requires_basic_auth_if_no_ano
def feed_hot():
    off = request.args.get("start_index")
    if off:
        entries = db.session.query(db.Books).filter(db.Books.ratings.any(db.Ratings.rating > 9)).offset(off).limit(config.NEWEST_BOOKS)
    else:
        entries = db.session.query(db.Books).filter(db.Books.ratings.any(db.Ratings.rating > 9)).limit(config.NEWEST_BOOKS)
        off = 0

    xml = render_template('feed.xml', entries=entries, next_url="/feed/hot?start_index=%d" % (int(config.NEWEST_BOOKS) + int(off)))
    response= make_response(xml)
    response.headers["Content-Type"] = "application/xml"
    return response

@app.route("/feed/download/<int:book_id>/<format>")
@requires_basic_auth_if_no_ano
@download_required
def get_opds_download_link(book_id, format):
    format = format.split(".")[0]
    book = db.session.query(db.Books).filter(db.Books.id == book_id).first()
    data = db.session.query(db.Data).filter(db.Data.book == book.id).filter(db.Data.format == format.upper()).first()
    helper.update_download(book_id, int(current_user.id))
    author = helper.get_normalized_author(book.author_sort)
    file_name = book.title
    if len(author) > 0:
        file_name = author+'-'+file_name
    file_name = helper.get_valid_filename(file_name)
    response = make_response(send_from_directory(os.path.join(config.DB_ROOT, book.path), data.name + "." +format))
    response.headers["Content-Disposition"] = "attachment; filename=%s.%s" % (data.name, format)
    return response
    
@app.route("/get_authors_json", methods = ['GET', 'POST'])
@login_required_if_no_ano
def get_authors_json(): 
    if request.method == "GET":
        query = request.args.get('q')
        entries = db.session.execute("select name from authors where name like '%" + query + "%'")
        json_dumps = json.dumps([dict(r) for r in entries])
        return json_dumps

@app.route("/get_tags_json", methods = ['GET', 'POST'])
@login_required_if_no_ano
def get_tags_json(): 
    if request.method == "GET":
        query = request.args.get('q')
        entries = db.session.execute("select name from tags where name like '%" + query + "%'")
        json_dumps = json.dumps([dict(r) for r in entries])
        return json_dumps
        
@app.route("/get_series_json", methods = ['GET', 'POST'])
@login_required_if_no_ano
def get_series_json(): 
    if request.method == "GET":
        query = request.args.get('q')
        entries = db.session.execute("select name from series where name like '%" + query + "%'")
        json_dumps = json.dumps([dict(r) for r in entries])
        return json_dumps
        
@app.route("/get_matching_tags", methods = ['GET', 'POST'])
@login_required_if_no_ano
def get_matching_tags(): 
    tag_dict = {'tags': []}
    if request.method == "GET":
        q = db.session.query(db.Books)
        author_input = request.args.get('author_name')
        title_input = request.args.get('book_title')
        include_tag_inputs = request.args.getlist('include_tag')
        exclude_tag_inputs = request.args.getlist('exclude_tag')
        q = q.filter(db.Books.authors.any(db.Authors.name.like("%" +  author_input + "%")), db.Books.title.like("%"+title_input+"%"))
        if len(include_tag_inputs) > 0:
            for tag in include_tag_inputs:
                q = q.filter(db.Books.tags.any(db.Tags.id == tag))
        if len(exclude_tag_inputs) > 0:
            for tag in exclude_tag_inputs:
                q = q.filter(not_(db.Books.tags.any(db.Tags.id == tag)))
        for book in q:
            for tag in book.tags:
                if tag.id not in tag_dict['tags']:
                    tag_dict['tags'].append(tag.id)
    json_dumps = json.dumps(tag_dict)
    return json_dumps

@app.route("/", defaults={'page': 1})
@app.route('/page/<int:page>')
@login_required_if_no_ano
def index(page):
    random = db.session.query(db.Books).order_by(func.random()).limit(config.RANDOM_BOOKS)
    if page == 1:
        entries = db.session.query(db.Books).order_by(db.Books.last_modified.desc()).limit(config.NEWEST_BOOKS)
    else:
        off = int(int(config.NEWEST_BOOKS) * (page - 1))
        entries = db.session.query(db.Books).order_by(db.Books.last_modified.desc()).offset(off).limit(config.NEWEST_BOOKS)
    pagination = Pagination(page, config.NEWEST_BOOKS, len(db.session.query(db.Books).all()))
    return render_template('index.html', random=random, entries=entries, pagination=pagination, title="Latest Books")

@app.route("/hot", defaults={'page': 1})
@app.route('/hot/page/<int:page>')
@login_required_if_no_ano
def hot_books(page):
    random = db.session.query(db.Books).filter(false())
    off = int(int(6) * (page - 1))
    all_books = ub.session.query(ub.Downloads, ub.func.count(ub.Downloads.book_id)).order_by(ub.func.count(ub.Downloads.book_id).desc()).group_by(ub.Downloads.book_id)
    hot_books = all_books.offset(off).limit(config.NEWEST_BOOKS)
    entries = list()
    for book in hot_books:
        entries.append(db.session.query(db.Books).filter(db.Books.id == book.Downloads.book_id).first())
    numBooks = len(all_books.all())
    pages = int(ceil(numBooks / float(config.NEWEST_BOOKS)))
    if pages > 1:
        pagination = Pagination(page, config.NEWEST_BOOKS, len(all_books.all()))
        return render_template('index.html', random=random, entries=entries, pagination=pagination, title="Hot Books (most downloaded)")
    else:
        return render_template('index.html', random=random, entries=entries, title="Hot Books (most downloaded)")

@app.route("/stats")
@login_required
def stats():
    counter = len(db.session.query(db.Books).all())
    return render_template('stats.html', counter=counter, title="Statistics")

@app.route("/discover", defaults={'page': 1})
@app.route('/discover/page/<int:page>')
@login_required_if_no_ano
def discover(page):
    if page == 1:
        entries = db.session.query(db.Books).order_by(func.randomblob(2)).limit(config.NEWEST_BOOKS)
    else:
        off = int(int(config.NEWEST_BOOKS) * (page - 1))
        entries = db.session.query(db.Books).order_by(func.randomblob(2)).offset(off).limit(config.NEWEST_BOOKS)
    pagination = Pagination(page, config.NEWEST_BOOKS, len(db.session.query(db.Books).all()))
    return render_template('discover.html', entries=entries, pagination=pagination, title="Random Books")

@app.route("/book/<int:id>")
@login_required_if_no_ano
def show_book(id):
    entries = db.session.query(db.Books).filter(db.Books.id == id).first()
    cc = db.session.query(db.Custom_Columns).filter(db.Custom_Columns.datatype.notin_(db.cc_exceptions)).all()
    book_in_shelfs = []
    shelfs = ub.session.query(ub.BookShelf).filter(ub.BookShelf.book_id == id).all()
    for entry in shelfs:
        book_in_shelfs.append(entry.shelf)
    return render_template('detail.html', entry=entries,  cc=cc, title=entries.title, books_shelfs=book_in_shelfs)

@app.route("/category")
@login_required_if_no_ano
def category_list():
    entries = db.session.query(db.Tags).order_by(db.Tags.name).all()
    return render_template('categories.html', entries=entries, title="Category list")

@app.route("/category/<name>")
@login_required_if_no_ano
def category(name):
    random = db.session.query(db.Books).filter(false())
    if name != "all":
        entries = db.session.query(db.Books).filter(db.Books.tags.any(db.Tags.name.like("%" +name + "%" ))).order_by(db.Books.last_modified.desc()).all()
    else:
        entries = db.session.query(db.Books).all()
    return render_template('index.html', random=random, entries=entries, title="Category: %s" % name)

@app.route("/series/<name>")
@login_required_if_no_ano
def series(name):
    random = db.session.query(db.Books).filter(false())
    entries = db.session.query(db.Books).filter(db.Books.series.any(db.Series.name.like("%" +name + "%" ))).order_by(db.Books.series_index).all()
    return render_template('index.html', random=random, entries=entries, title="Series: %s" % name)


@app.route("/admin/")
@login_required
def admin():
    #return "Admin ONLY!"
    abort(403)


@app.route("/search", methods=["GET"])
@login_required_if_no_ano
def search():
    term = request.args.get("query")
    if term:
        random = db.session.query(db.Books).order_by(func.random()).limit(config.RANDOM_BOOKS)
        entries = db.session.query(db.Books).filter(db.or_(db.Books.tags.any(db.Tags.name.like("%"+term+"%")),db.Books.series.any(db.Series.name.like("%"+term+"%")),db.Books.authors.any(db.Authors.name.like("%"+term+"%")),db.Books.title.like("%"+term+"%"))).all()
        return render_template('search.html', searchterm=term, entries=entries)
    else:
        return render_template('search.html', searchterm="")
        
@app.route("/advanced_search", methods=["GET"])
@login_required_if_no_ano
def advanced_search():
    if request.method == 'GET':
        q = db.session.query(db.Books)
        include_tag_inputs = request.args.getlist('include_tag')
        exclude_tag_inputs = request.args.getlist('exclude_tag')
        author_name = request.args.get("author_name")
        book_title = request.args.get("book_title")
        if include_tag_inputs or exclude_tag_inputs or author_name or book_title:
            searchterm = []
            searchterm.extend((author_name, book_title))
            tag_names = db.session.query(db.Tags).filter(db.Tags.id.in_(include_tag_inputs)).all()
            searchterm.extend(tag.name for tag in tag_names)
            searchterm = " + ".join(filter(None, searchterm))
            q = q.filter(db.Books.authors.any(db.Authors.name.like("%" +  author_name + "%")), db.Books.title.like("%"+book_title+"%"))
            random = db.session.query(db.Books).order_by(func.random()).limit(config.RANDOM_BOOKS)
            for tag in include_tag_inputs:
                q = q.filter(db.Books.tags.any(db.Tags.id == tag))
            for tag in exclude_tag_inputs:
                q = q.filter(not_(db.Books.tags.any(db.Tags.id == tag)))
            q = q.all()
            return render_template('search.html', searchterm=searchterm, entries=q)
    tags = db.session.query(db.Tags).order_by(db.Tags.name).all()
    return render_template('search_form.html', tags=tags)

@app.route("/author")
@login_required_if_no_ano
def author_list():
    entries = db.session.query(db.Authors).order_by(db.Authors.sort).all()
    return render_template('authors.html', entries=entries, title="Author list")

@app.route("/author/<name>")
@login_required_if_no_ano
def author(name):
    random = db.session.query(db.Books).filter(false())
    entries = db.session.query(db.Books).filter(db.Books.authors.any(db.Authors.name.like("%" +  name + "%"))).all()
    return render_template('index.html', random=random, entries=entries, title="Author: %s" % name)

@app.route("/cover/<path:cover_path>")
@login_required_if_no_ano
def get_cover(cover_path):
    return send_from_directory(os.path.join(config.DB_ROOT, cover_path), "cover.jpg")

@app.route("/read/<int:book_id>")
@login_required
def read_book(book_id):
    book = db.session.query(db.Books).filter(db.Books.id == book_id).first()
    book_dir = os.path.join(config.MAIN_DIR, "cps","static", str(book_id))
    if not os.path.exists(book_dir):
        os.mkdir(book_dir)
        for data in book.data:
            if data.format.lower() == "epub":
                epub_file = os.path.join(config.DB_ROOT, book.path, data.name) + ".epub"
                if not os.path.isfile(epub_file):
                    raise ValueError('Error opening eBook. File does not exist: ', epub_file)
                zfile = zipfile.ZipFile(epub_file)
                for name in zfile.namelist():
                    (dirName, fileName) = os.path.split(name)
                    newDir = os.path.join(book_dir, dirName)
                    if not os.path.exists(newDir):
                        try:
                            os.makedirs(newDir)
                        except OSError as exception:
                            if exception.errno == errno.EEXIST:
                                pass
                            else:
                                raise
                    if fileName:
                        fd = open(os.path.join(newDir, fileName), "wb")
                        fd.write(zfile.read(name))
                        fd.close()
                zfile.close()
                break
    return render_template('read.html', bookid=book_id, title="Read a Book")

@app.route("/download/<int:book_id>/<format>")
@login_required
@download_required
def get_download_link(book_id, format):
    format = format.split(".")[0]
    book = db.session.query(db.Books).filter(db.Books.id == book_id).first()
    data = db.session.query(db.Data).filter(db.Data.book == book.id).filter(db.Data.format == format.upper()).first()
    helper.update_download(book_id, int(current_user.id))
    author = helper.get_normalized_author(book.author_sort)
    file_name = book.title
    if len(author) > 0:
        file_name = author+'-'+file_name
    file_name = helper.get_valid_filename(file_name)
    response = make_response(send_from_directory(os.path.join(config.DB_ROOT, book.path), data.name + "." +format))
    response.headers["Content-Disposition"] = \
        "attachment; " \
        "filename={utf_filename}.{suffix};" \
        "filename*=UTF-8''{utf_filename}.{suffix}".format(
        utf_filename=file_name.encode('utf-8'),
        suffix=format
    )
    return response

@app.route('/register', methods = ['GET', 'POST'])
def register():
    error = None
    if not config.PUBLIC_REG:
        abort(404)
    if current_user is not None and current_user.is_authenticated():
        return redirect(url_for('index', _external=True))

    if request.method == "POST":
        to_save = request.form.to_dict()
        if not to_save["nickname"] or not to_save["email"] or not to_save["password"]:
            flash("Please fill out all fields!", category="error")
            return render_template('register.html', title="register")

        existing_user = ub.session.query(ub.User).filter(ub.User.nickname == to_save["nickname"]).first()
        existing_email = ub.session.query(ub.User).filter(ub.User.email == to_save["email"]).first()
        if not existing_user and not existing_email:
            content = ub.User()
            content.password = generate_password_hash(to_save["password"])
            content.nickname = to_save["nickname"]
            content.email = to_save["email"]
            content.role = 0
            try:
                ub.session.add(content)
                ub.session.commit()
            except:
                ub.session.rollback()
                flash("An unknown error occured. Please try again later.", category="error")
                return render_template('register.html', title="register")
            flash("Your account has been created. Please login.", category="success")
            return redirect(url_for('login', _external=True))
        else:
            flash("This username or email address is already in use.", category="error")
            return render_template('register.html', title="register")

    return render_template('register.html', title="register")

@app.route('/login', methods = ['GET', 'POST'])
def login():
    error = None

    if current_user is not None and current_user.is_authenticated():
        return redirect(url_for('index', _external=True))

    if request.method == "POST":
        form = request.form.to_dict()
        user = ub.session.query(ub.User).filter(ub.User.nickname == form['username']).first()

        if user and check_password_hash(user.password, form['password']):
            login_user(user, remember = True)
            flash("you are now logged in as: '%s'" % user.nickname, category="success")
            return redirect(request.args.get("next") or url_for("index", _external=True))
        else:
            flash("Wrong Username or Password", category="error")

    return render_template('login.html', title="login")

@app.route('/logout')
@login_required
def logout():
    if current_user is not None and current_user.is_authenticated():
        logout_user()
    return redirect(request.args.get("next") or url_for("index", _external=True))


@app.route('/send/<int:book_id>')
@login_required
@download_required
def send_to_kindle(book_id):
    settings = ub.get_mail_settings()
    if settings.get("mail_server", "mail.example.com") == "mail.example.com":
        flash("Please configure the SMTP mail settings first...", category="error")
    elif current_user.kindle_mail:
        result = helper.send_mail(book_id, current_user.kindle_mail)
        if result is None:
            flash("Book successfully send to %s" % current_user.kindle_mail, category="success")
            helper.update_download(book_id, int(current_user.id))
        else:
            flash("There was an error sending this book: %s" % result, category="error")
    else:
        flash("Please configure your kindle email address first...", category="error")
    return redirect(request.environ["HTTP_REFERER"])

@app.route("/shelf/add/<int:shelf_id>/<int:book_id>")
@login_required
def add_to_shelf(shelf_id, book_id):
    shelf = ub.session.query(ub.Shelf).filter(ub.Shelf.id == shelf_id).first()
    if not shelf.is_public and not shelf.user_id == int(current_user.id):
        flash("Sorry you are not allowed to add a book to the the shelf: %s" % shelf.name)
        return redirect(url_for('index', _external=True))

    ins = ub.BookShelf(shelf=shelf.id, book_id=book_id)
    ub.session.add(ins)
    ub.session.commit()

    flash("Book has been added to shelf: %s" % shelf.name, category="success")

    #return redirect(url_for('show_book', id=book_id))
    return redirect(request.environ["HTTP_REFERER"])

@app.route("/shelf/remove/<int:shelf_id>/<int:book_id>")
@login_required
def remove_from_shelf(shelf_id, book_id):
    shelf = ub.session.query(ub.Shelf).filter(ub.Shelf.id == shelf_id).first()
    if not shelf.is_public and not shelf.user_id == int(current_user.id):
        flash("Sorry you are not allowed to remove a book from this shelf: %s" % shelf.name)
        return redirect(url_for('index', _external=True))

    book_shelf = ub.session.query(ub.BookShelf).filter(ub.BookShelf.shelf == shelf_id, ub.BookShelf.book_id == book_id).first()

    #rem = ub.BookShelf(shelf=shelf.id, book_id=book_id)
    ub.session.delete(book_shelf)
    ub.session.commit()

    flash("Book has been removed from shelf: %s" % shelf.name, category="success")

    return redirect(request.environ["HTTP_REFERER"])

@app.route("/shelf/create", methods=["GET", "POST"])
@login_required
def create_shelf():
    shelf = ub.Shelf()
    if request.method == "POST":
        to_save = request.form.to_dict()
        if "is_public" in to_save:
            shelf.is_public = 1
        shelf.name = to_save["title"]
        shelf.user_id = int(current_user.id)
        existing_shelf = ub.session.query(ub.Shelf).filter(ub.Shelf.name == shelf.name).first()
        if existing_shelf:
            flash("A shelf with the name '%s' already exists." % to_save["title"], category="error")
        else:
            try:
                ub.session.add(shelf)
                ub.session.commit()
                flash("Shelf %s created" % to_save["title"], category="success")
            except:
                flash("There was an error", category="error")
        return render_template('shelf_edit.html', title="create a shelf")
    else:
        return render_template('shelf_edit.html', title="create a shelf")


@app.route("/shelf/<int:shelf_id>")
@login_required
def show_shelf(shelf_id):
    shelf = ub.session.query(ub.Shelf).filter(ub.or_(ub.and_(ub.Shelf.user_id == int(current_user.id), ub.Shelf.id == shelf_id), ub.and_(ub.Shelf.is_public == 1, ub.Shelf.id == shelf_id))).first()
    result = list()
    if shelf:
        books_in_shelf = ub.session.query(ub.BookShelf).filter(ub.BookShelf.shelf == shelf_id).all()
        for book in books_in_shelf:
            cur_book = db.session.query(db.Books).filter(db.Books.id == book.book_id).first()
            result.append(cur_book)

    return render_template('shelf.html', entries=result, title="Shelf: '%s'" % shelf.name)

@app.route("/me", methods = ["GET", "POST"])
@login_required
def profile():
    content = ub.session.query(ub.User).filter(ub.User.id == int(current_user.id)).first()
    downloads = list()
    for book in content.downloads:
        downloads.append(db.session.query(db.Books).filter(db.Books.id == book.book_id).first())
    if request.method == "POST":
        to_save = request.form.to_dict()
        if current_user.role_passwd() or current_user.role_admin():
            if to_save["password"]:
                content.password = generate_password_hash(to_save["password"])
        if to_save["kindle_mail"] and to_save["kindle_mail"] != content.kindle_mail:
            content.kindle_mail = to_save["kindle_mail"]
        if to_save["email"] and to_save["email"] != content.email:
            content.email = to_save["email"]
        try:
            ub.session.commit()
        except IntegrityError:
            ub.session.rollback()
            flash("Found an existing account for this email address.", category="error")
            return render_template("user_edit.html", content=content, downloads=downloads, title="%s's profile" % current_user.nickname)
        flash("Profile updated", category="success")
    return render_template("user_edit.html", profile=1, content=content, downloads=downloads, title="%s's profile" % current_user.nickname)

@app.route("/admin/user")
@login_required
@admin_required
def user_list():
    content = ub.session.query(ub.User).all()
    settings = ub.session.query(ub.Settings).first()
    return render_template("user_list.html", content=content, email=settings, title="User list")

@app.route("/admin/user/new", methods = ["GET", "POST"])
@login_required
@admin_required
def new_user():
    content = ub.User()
    if request.method == "POST":
        to_save = request.form.to_dict()
        if not to_save["nickname"] or not to_save["email"] or not to_save["password"]:
            flash("Please fill out all fields!", category="error")
            return render_template("user_edit.html", new_user=1, content=content, title="Add new user")
        content.password = generate_password_hash(to_save["password"])
        content.nickname = to_save["nickname"]
        content.email = to_save["email"]
        content.role = 0
        if "admin_role" in to_save:
            content.role = content.role + ub.ROLE_ADMIN
        if "download_role" in to_save:
            content.role = content.role + ub.ROLE_DOWNLOAD
        if "upload_role" in to_save:
            content.role = content.role + ub.ROLE_UPLOAD
        if "edit_role" in to_save:
            content.role = content.role + ub.ROLE_EDIT
        if "passwd_role" in to_save:
            content.role = content.role + ub.ROLE_PASSWD
        try:
            ub.session.add(content)
            ub.session.commit()
            flash("User '%s' created" % content.nickname, category="success")
            return redirect(url_for('user_list', _external=True))
        except IntegrityError:
            ub.session.rollback()
            flash("Found an existing account for this email address or nickname.", category="error")
    return render_template("user_edit.html", new_user=1, content=content, title="Add new user")

@app.route("/admin/user/mailsettings", methods = ["GET", "POST"])
@login_required
@admin_required
def edit_mailsettings():
    content = ub.session.query(ub.Settings).first()
    if request.method == "POST":
        to_save = request.form.to_dict()
        content.mail_server = to_save["mail_server"]
        content.mail_port = int(to_save["mail_port"])
        content.mail_login = to_save["mail_login"]
        content.mail_password = to_save["mail_password"]
        content.mail_from = to_save["mail_from"]
        if "mail_use_ssl" in to_save:
            content.mail_use_ssl = 1
        else:
            content.mail_use_ssl = 0
        try:
            ub.session.commit()
            flash("Mail settings updated", category="success")
        except (e):
            flash(e, category="error")
    return render_template("email_edit.html", content=content, title="Edit mail settings")

@app.route("/admin/user/<int:user_id>", methods = ["GET", "POST"])
@login_required
@admin_required
def edit_user(user_id):
    content = ub.session.query(ub.User).filter(ub.User.id == int(user_id)).first()
    downloads = list()
    for book in content.downloads:
        downloads.append(db.session.query(db.Books).filter(db.Books.id == book.book_id).first())
    if request.method == "POST":
        to_save = request.form.to_dict()
        if "delete" in to_save:
            ub.session.delete(content)
            flash("User '%s' deleted" % content.nickname, category="success")
            return redirect(url_for('user_list', _external=True))
        else:
            if to_save["password"]:
                content.password = generate_password_hash(to_save["password"])
           
            if "admin_role" in to_save and not content.role_admin():
                content.role = content.role + ub.ROLE_ADMIN
            elif not "admin_role" in to_save and content.role_admin():
                content.role = content.role - ub.ROLE_ADMIN
            
            if "download_role" in to_save and not content.role_download():
                content.role = content.role + ub.ROLE_DOWNLOAD
            elif not "download_role" in to_save and content.role_download():
                content.role = content.role - ub.ROLE_DOWNLOAD
            
            if "upload_role" in to_save and not content.role_upload():
                content.role = content.role + ub.ROLE_UPLOAD
            elif not "upload_role" in to_save and content.role_upload():
                content.role = content.role - ub.ROLE_UPLOAD
            
            if "edit_role" in to_save and not content.role_edit():
                content.role = content.role + ub.ROLE_EDIT
            elif not "edit_role" in to_save and content.role_edit():
                content.role = content.role - ub.ROLE_EDIT
            
            if "passwd_role" in to_save and not content.role_passwd():
                content.role = content.role + ub.ROLE_PASSWD
            elif not "passwd_role" in to_save and content.role_passwd():
                content.role = content.role - ub.ROLE_PASSWD
           
            if to_save["email"] and to_save["email"] != content.email:
                content.email = to_save["email"]
            if to_save["kindle_mail"] and to_save["kindle_mail"] != content.kindle_mail:
                content.kindle_mail = to_save["kindle_mail"]
        try:
            ub.session.commit()
            flash("User '%s' updated" % content.nickname, category="success")
        except IntegrityError:
            ub.session.rollback()
            flash("An unknown error occured.", category="error")
    return render_template("user_edit.html", new_user=0, content=content, downloads=downloads, title="Edit User %s" % content.nickname)

@app.route("/admin/book/<int:book_id>", methods=['GET', 'POST'])
@login_required
@edit_required
def edit_book(book_id):
    ## create the function for sorting...
    db.session.connection().connection.connection.create_function("title_sort",1,db.title_sort)
    cc = db.session.query(db.Custom_Columns).filter(db.Custom_Columns.datatype.notin_(db.cc_exceptions)).all()
    book = db.session.query(db.Books).filter(db.Books.id == book_id).first()
    author_names = []
    for author in book.authors:
        author_names.append(author.name)
    if request.method == 'POST':
        edited_books_id = set()
        to_save = request.form.to_dict()
        if book.title != to_save["book_title"]:
            book.title = to_save["book_title"]
            edited_books_id.add(book.id)
        input_authors = to_save["author_name"].split('&')
        input_authors = map(lambda it: it.strip(), input_authors)
        # we have all author names now
        author0_before_edit = book.authors[0].name
        # 1. search for authors to remove
        del_authors = []
        for c_author in book.authors:
            found = False
            for inp_author in input_authors:
                if inp_author == c_author.name:
                    found = True
                    break;
            # if the author was not found in the new list, add him to remove list
            if not found:
                del_authors.append(c_author)
        # 2. search for authors that need to be added
        add_authors = []
        for inp_author in input_authors:
            found = False
            for c_author in book.authors:
                if inp_author == c_author.name:
                    found = True
                    break;
            if not found:
                add_authors.append(inp_author)
        # if there are authors to remove, we remove them now
        if len(del_authors) > 0:
            for del_author in del_authors:
                book.authors.remove(del_author)
                authors_books_count = db.session.query(db.Books).filter(db.Books.authors.any(db.Authors.id.is_(del_author.id))).count()
                if authors_books_count == 0:
                    db.session.query(db.Authors).filter(db.Authors.id == del_author.id).delete()
        # if there are authors to add, we add them now!
        if len(add_authors) > 0:
            for add_author in add_authors:
                # check if an author with that name exists
                t_author = db.session.query(db.Authors).filter(db.Authors.name == add_author).first()
                # if no author is found add it
                if t_author == None:
                    new_author = db.Authors(add_author, add_author, "")
                    db.session.add(new_author)
                    t_author = db.session.query(db.Authors).filter(db.Authors.name == add_author).first()
                # add author to book
                book.authors.append(t_author)       
        if author0_before_edit != book.authors[0].name:
            edited_books_id.add(book.id)
        
        if to_save["cover_url"] and os.path.splitext(to_save["cover_url"])[1].lower() == ".jpg":
            img = requests.get(to_save["cover_url"])
            f = open(os.path.join(config.DB_ROOT, book.path, "cover.jpg"), "wb")
            f.write(img.content)
            f.close()

        if book.series_index != to_save["series_index"]:
            book.series_index = to_save["series_index"]
        if len(book.comments):
            book.comments[0].text = to_save["description"]
        else:
            book.comments.append(db.Comments(text=to_save["description"], book=book.id))

        input_tags = to_save["tags"].split(',')
        input_tags = map(lambda it: it.strip(), input_tags)
        input_tags = [x for x in input_tags if x != '']
        # we have all author names now
        # 1. search for tags to remove
        del_tags = []
        for c_tag in book.tags:
            found = False
            for inp_tag in input_tags:
                if inp_tag == c_tag.name:
                    found = True
                    break;
            # if the tag was not found in the new list, add him to remove list
            if not found:
                del_tags.append(c_tag)
        # 2. search for tags that need to be added
        add_tags = []
        for inp_tag in input_tags:
            found = False
            for c_tag in book.tags:
                if inp_tag == c_tag.name:
                    found = True
                    break;
            if not found:
                add_tags.append(inp_tag)
        # if there are tags to remove, we remove them now
        if len(del_tags) > 0:
            for del_tag in del_tags:
                book.tags.remove(del_tag)
                if len(del_tag.books) == 0:
                    db.session.delete(del_tag)
        # if there are tags to add, we add them now!
        if len(add_tags) > 0:
            for add_tag in add_tags:
                # check if a tag with that name exists
                new_tag = db.session.query(db.Tags).filter(db.Tags.name == add_tag).first()
                # if no tag is found add it
                if new_tag == None:
                    new_tag = db.Tags(add_tag)
                    db.session.add(new_tag)
                    new_tag = db.session.query(db.Tags).filter(db.Tags.name == add_tag).first()
                # add tag to book
                book.tags.append(new_tag)
        
        if to_save["series"].strip():
            is_series = db.session.query(db.Series).filter(db.Series.name.like('%' + to_save["series"].strip() + '%')).first()
            if is_series:
                book.series.append(is_series)
            else:
                new_series = db.Series(name=to_save["series"].strip(), sort=to_save["series"].strip())
                book.series.append(new_series)
        
        if to_save["rating"].strip():
            old_rating = False
            if len(book.ratings) > 0:
                old_rating = book.ratings[0].rating
            ratingx2 = int(float(to_save["rating"]) *2)
            if ratingx2 != old_rating:
                is_rating = db.session.query(db.Ratings).filter(db.Ratings.rating == ratingx2).first()
                if is_rating:
                    book.ratings.append(is_rating)
                else:
                    new_rating = db.Ratings(rating=ratingx2)
                    book.ratings.append(new_rating)
                if old_rating:
                    book.ratings.remove(book.ratings[0])
        else:
            if len(book.ratings) > 0:
                book.ratings.remove(book.ratings[0])
                
        
        for c in cc:
            cc_string = "custom_column_" + str(c.id)
            if not c.is_multiple:
                if len(getattr(book, cc_string)) > 0:
                    cc_db_value = getattr(book, cc_string)[0].value
                else:
                    cc_db_value = None
                if to_save[cc_string].strip():
                    if c.datatype == 'rating':
                        to_save[cc_string] = str(int(float(to_save[cc_string]) *2))
                    if to_save[cc_string].strip() != cc_db_value:
                        if cc_db_value != None:
                            #remove old cc_val
                            del_cc = getattr(book, cc_string)[0]
                            getattr(book, cc_string).remove(del_cc)
                            if len(del_cc.books) == 0:
                                db.session.delete(del_cc)
                        cc_class = db.cc_classes[c.id]
                        new_cc = db.session.query(cc_class).filter(cc_class.value == to_save[cc_string].strip()).first()
                        # if no cc val is found add it
                        if new_cc == None:
                            new_cc = cc_class(value=to_save[cc_string].strip())
                            db.session.add(new_cc)
                            new_cc = db.session.query(cc_class).filter(cc_class.value == to_save[cc_string].strip()).first()
                        # add cc value to book
                        getattr(book, cc_string).append(new_cc)
                else:
                    if cc_db_value != None:
                        #remove old cc_val
                        del_cc = getattr(book, cc_string)[0]
                        getattr(book, cc_string).remove(del_cc)
                        if len(del_cc.books) == 0:
                            db.session.delete(del_cc)
            else:
                input_tags = to_save[cc_string].split(',')
                input_tags = map(lambda it: it.strip(), input_tags)
                input_tags = [x for x in input_tags if x != '']
                # we have all author names now
                # 1. search for tags to remove
                del_tags = []
                for c_tag in getattr(book, cc_string):
                    found = False
                    for inp_tag in input_tags:
                        if inp_tag == c_tag.value:
                            found = True
                            break;
                    # if the tag was not found in the new list, add him to remove list
                    if not found:
                        del_tags.append(c_tag)
                # 2. search for tags that need to be added
                add_tags = []
                for inp_tag in input_tags:
                    found = False
                    for c_tag in getattr(book, cc_string):
                        if inp_tag == c_tag.value:
                            found = True
                            break;
                    if not found:
                        add_tags.append(inp_tag)
                # if there are tags to remove, we remove them now
                if len(del_tags) > 0:
                    for del_tag in del_tags:
                        getattr(book, cc_string).remove(del_tag)
                        if len(del_tag.books) == 0:
                            db.session.delete(del_tag)
                # if there are tags to add, we add them now!
                if len(add_tags) > 0:
                    for add_tag in add_tags:
                        # check if a tag with that name exists
                        new_tag = db.session.query(db.cc_classes[c.id]).filter(db.cc_classes[c.id].value == add_tag).first()
                        # if no tag is found add it
                        if new_tag == None:
                            new_tag = db.cc_classes[c.id](value=add_tag)
                            db.session.add(new_tag)
                            new_tag = db.session.query(db.cc_classes[c.id]).filter(db.cc_classes[c.id].value == add_tag).first()
                        # add tag to book
                        getattr(book, cc_string).append(new_tag)

        db.session.commit()
        author_names = []
        for author in book.authors:
            author_names.append(author.name)
        for b in edited_books_id:
            helper.update_dir_stucture(b)
        if "detail_view" in to_save:
            return redirect(url_for('show_book', id=book.id, _external=True))
        else:
            return render_template('edit_book.html', book=book, authors=author_names, cc=cc)
    else:
        return render_template('edit_book.html', book=book, authors=author_names, cc=cc)

import uploader
from shutil import move

@app.route("/upload", methods = ["GET", "POST"])
@login_required
@upload_required
def upload():
    if not config.UPLOADING:
        abort(404)
    ## create the function for sorting...
    db.session.connection().connection.connection.create_function("title_sort",1,db.title_sort)
    db.session.connection().connection.connection.create_function('uuid4', 0, lambda : str(uuid4()))
    if request.method == 'POST' and 'btn-upload' in request.files:
        file = request.files['btn-upload']
<<<<<<< HEAD
        filename = file.filename
        filename_root, fileextension = os.path.splitext(filename)
        if fileextension.upper() == ".PDF":
            title = filename_root
            author = "Unknown"
        else: 
            flash("Upload is only available for PDF files", category="error")
            return redirect(url_for('index', _external=True))
        
=======
        meta = uploader.upload(file)

        title = meta.title
        author = meta.author


>>>>>>> 8a9c97bf
        title_dir = helper.get_valid_filename(title, False)
        author_dir = helper.get_valid_filename(author.decode('utf-8'), False)
        data_name = title_dir
        filepath = config.DB_ROOT + "/" + author_dir + "/" + title_dir
        saved_filename = filepath + "/" + data_name + meta.extension
        if not os.path.exists(filepath):
            try:
                os.makedirs(filepath)
            except OSError:
                flash("Failed to create path %s (Permission denied)." % filepath, category="error")
                return redirect(url_for('index', _external=True))
        try:
            move(meta.file_path, saved_filename)
        except OSError:
            flash("Failed to store file %s (Permission denied)." % saved_filename, category="error")
<<<<<<< HEAD
            return redirect(url_for('index', _external=True))
=======
            return redirect(url_for('index'))

>>>>>>> 8a9c97bf
        file_size = os.path.getsize(saved_filename)
        if meta.cover is None:
            has_cover = 0
            basedir = os.path.dirname(__file__)
            copyfile(os.path.join(basedir, "static/generic_cover.jpg"), os.path.join(filepath, "cover.jpg"))
        else:
            has_cover = 1
            move(meta.cover, os.path.join(filepath, "cover.jpg"))

        is_author = db.session.query(db.Authors).filter(db.Authors.name == author).first()
        if is_author:
            db_author = is_author
        else:
            db_author = db.Authors(author, "", "")
            db.session.add(db_author)
        path = os.path.join(author_dir, title_dir)
        db_book = db.Books(title, "", "", datetime.datetime.now(), datetime.datetime(101, 01,01), 1, datetime.datetime.now(), path, has_cover, db_author, [])
        db_book.authors.append(db_author)
        db_data = db.Data(db_book, meta.extension.upper()[1:], file_size, data_name)
        db_book.data.append(db_data)
        
        db.session.add(db_book)
        db.session.commit()
        author_names = []
        for author in db_book.authors:
            author_names.append(author.name)
    cc = db.session.query(db.Custom_Columns).filter(db.Custom_Columns.datatype.notin_(db.cc_exceptions)).all()
    if current_user.role_edit() or current_user.role_admin():
        return render_template('edit_book.html', book=db_book, authors=author_names, cc=cc)
    book_in_shelfs = []
    return render_template('detail.html', entry=db_book,  cc=cc, title=db_book.title, books_shelfs=book_in_shelfs)<|MERGE_RESOLUTION|>--- conflicted
+++ resolved
@@ -1135,24 +1135,11 @@
     db.session.connection().connection.connection.create_function('uuid4', 0, lambda : str(uuid4()))
     if request.method == 'POST' and 'btn-upload' in request.files:
         file = request.files['btn-upload']
-<<<<<<< HEAD
-        filename = file.filename
-        filename_root, fileextension = os.path.splitext(filename)
-        if fileextension.upper() == ".PDF":
-            title = filename_root
-            author = "Unknown"
-        else: 
-            flash("Upload is only available for PDF files", category="error")
-            return redirect(url_for('index', _external=True))
-        
-=======
         meta = uploader.upload(file)
 
         title = meta.title
         author = meta.author
 
-
->>>>>>> 8a9c97bf
         title_dir = helper.get_valid_filename(title, False)
         author_dir = helper.get_valid_filename(author.decode('utf-8'), False)
         data_name = title_dir
@@ -1168,12 +1155,8 @@
             move(meta.file_path, saved_filename)
         except OSError:
             flash("Failed to store file %s (Permission denied)." % saved_filename, category="error")
-<<<<<<< HEAD
             return redirect(url_for('index', _external=True))
-=======
-            return redirect(url_for('index'))
-
->>>>>>> 8a9c97bf
+
         file_size = os.path.getsize(saved_filename)
         if meta.cover is None:
             has_cover = 0
