--- conflicted
+++ resolved
@@ -33,17 +33,10 @@
     {% for entry in entries %}
     <div class="col-sm-3 col-lg-2 col-xs-6 book">
       <div class="cover">
-<<<<<<< HEAD
-            <a href="{{ url_for('web.show_book', book_id=entry.id) }}" data-toggle="modal" data-target="#bookDetailsModal" data-remote="false">
-              <span class="img" title="{{entry.title}}" >
-                {{ image.book_cover(entry) }}
-                {% if entry.id in read_book_ids %}<span class="badge read glyphicon glyphicon-ok"></span>{% endif %}
-=======
             <a href="{{ url_for('web.show_book', book_id=entry.Books.id) }}" {% if simple==false %}data-toggle="modal" data-target="#bookDetailsModal" data-remote="false"{% endif %}>
               <span class="img" title="{{entry.Books.title}}" >
-                <img src="{{ url_for('web.get_cover', book_id=entry.Books.id) }}" alt="{{ entry.Books.title }}" />
+                {{ image.book_cover(entry.Books) }}
                 {% if entry[2] == True %}<span class="badge read glyphicon glyphicon-ok"></span>{% endif %}
->>>>>>> c0675497
               </span>
             </a>
       </div>
