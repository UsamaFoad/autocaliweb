--- conflicted
+++ resolved
@@ -37,32 +37,20 @@
       <div class="row">
         <div class="col-xs-6 col-md-6 col-sm-offset-3" style="margin-top:50px;">
             
-<<<<<<< HEAD
-            <p class='text-justify attribute'><strong>Start Time: </strong>2024-11-23 20:45:47</p>
-=======
             <p class='text-justify attribute'><strong>Start Time: </strong>2024-12-06 17:23:58</p>
->>>>>>> 42924d95
             
         </div>
       </div>
       <div class="row">
         <div class="col-xs-6 col-md-6 col-sm-offset-3">
             
-<<<<<<< HEAD
-            <p class='text-justify attribute'><strong>Stop Time: </strong>2024-11-24 03:58:38</p>
-=======
             <p class='text-justify attribute'><strong>Stop Time: </strong>2024-12-07 00:45:19</p>
->>>>>>> 42924d95
             
         </div>
       </div>
       <div class="row">
         <div class="col-xs-6 col-md-6 col-sm-offset-3">
-<<<<<<< HEAD
-           <p class='text-justify attribute'><strong>Duration: </strong>6h 6 min</p>
-=======
            <p class='text-justify attribute'><strong>Duration: </strong>6h 11 min</p>
->>>>>>> 42924d95
         </div>
       </div>
       </div>
@@ -1037,20 +1025,13 @@
 
     <tr id="su" class="passClass">
         <td>TestEditAdditionalBooks</td>
-        <td class="text-center">20</td>
         <td class="text-center">18</td>
-<<<<<<< HEAD
-        <td class="text-center">0</td>
-        <td class="text-center">0</td>
-        <td class="text-center">2</td>
-=======
         <td class="text-center">18</td>
         <td class="text-center">0</td>
         <td class="text-center">0</td>
         <td class="text-center">0</td>
->>>>>>> 42924d95
         <td class="text-center">
-            <a onclick="showClassDetail('c12', 20)">Detail</a>
+            <a onclick="showClassDetail('c12', 18)">Detail</a>
         </td>
     </tr>
 
@@ -1191,56 +1172,17 @@
     
     
     
-<<<<<<< HEAD
-        <tr id="st12.16" class="none bg-warning">
-            <td>
-                <div class='testcase'>TestEditAdditionalBooks - test_writeonly_calibre_database</div>
-            </td>
-            <td colspan='6'>
-                <div class="text-center">
-                    <a class="popup_link text-center" onfocus='blur()' onclick="showTestDetail('div_st12.16')">SKIP</a>
-                </div>
-                <!--css div popup start-->
-                <div id="div_st12.16" class="popup_window test_output" style="display:none;">
-                    <div class='close_button pull-right'>
-                        <button type="button" class="close" aria-label="Close" onfocus="this.blur();"
-                                onclick="document.getElementById('div_st12.16').style.display='none'"><span
-                                aria-hidden="true">&times;</span></button>
-                    </div>
-                    <div class="text-left pull-left">
-                        <pre class="text-left">Not implemented</pre>
-                    </div>
-                    <div class="clearfix"></div>
-                </div>
-                <!--css div popup end-->
-            </td>
+        <tr id='pt12.16' class='hiddenRow bg-success'>
+            <td>
+                <div class='testcase'>TestEditAdditionalBooks - test_xss_author_edit</div>
+            </td>
+            <td colspan='6' align='center'>PASS</td>
         </tr>
     
     
     
         <tr id='pt12.17' class='hiddenRow bg-success'>
             <td>
-                <div class='testcase'>TestEditAdditionalBooks - test_writeonly_path</div>
-            </td>
-            <td colspan='6' align='center'>PASS</td>
-        </tr>
-    
-    
-    
-        <tr id='st12.18' class='none bg-warning'>
-=======
-        <tr id='pt12.16' class='hiddenRow bg-success'>
->>>>>>> 42924d95
-            <td>
-                <div class='testcase'>TestEditAdditionalBooks - test_xss_author_edit</div>
-            </td>
-            <td colspan='6' align='center'>PASS</td>
-        </tr>
-    
-    
-    
-        <tr id='pt12.19' class='hiddenRow bg-success'>
-            <td>
                 <div class='testcase'>TestEditAdditionalBooks - test_xss_comment_edit</div>
             </td>
             <td colspan='6' align='center'>PASS</td>
@@ -1248,7 +1190,7 @@
     
     
     
-        <tr id='pt12.20' class='hiddenRow bg-success'>
+        <tr id='pt12.18' class='hiddenRow bg-success'>
             <td>
                 <div class='testcase'>TestEditAdditionalBooks - test_xss_custom_comment_edit</div>
             </td>
@@ -2088,12 +2030,12 @@
     
 
 
-    <tr id="su" class="failClass">
+    <tr id="su" class="errorClass">
         <td>TestLoadMetadata</td>
         <td class="text-center">1</td>
         <td class="text-center">0</td>
+        <td class="text-center">0</td>
         <td class="text-center">1</td>
-        <td class="text-center">0</td>
         <td class="text-center">0</td>
         <td class="text-center">
             <a onclick="showClassDetail('c18', 1)">Detail</a>
@@ -2102,28 +2044,26 @@
 
     
     
-        <tr id="ft18.1" class="none bg-danger">
+        <tr id="et18.1" class="none bg-info">
             <td>
                 <div class='testcase'>TestLoadMetadata - test_load_metadata</div>
             </td>
             <td colspan='6'>
                 <div class="text-center">
-                    <a class="popup_link text-center" onfocus='blur()' onclick="showTestDetail('div_ft18.1')">FAIL</a>
+                    <a class="popup_link text-center" onfocus='blur()' onclick="showTestDetail('div_et18.1')">ERROR</a>
                 </div>
                 <!--css div popup start-->
-                <div id="div_ft18.1" class="popup_window test_output" style="display:block;">
+                <div id="div_et18.1" class="popup_window test_output" style="display:block;">
                     <div class='close_button pull-right'>
                         <button type="button" class="close" aria-label="Close" onfocus="this.blur();"
-                                onclick="document.getElementById('div_ft18.1').style.display='none'"><span
+                                onclick="document.getElementById('div_et18.1').style.display='none'"><span
                                 aria-hidden="true">&times;</span></button>
                     </div>
                     <div class="text-left pull-left">
                         <pre class="text-left">Traceback (most recent call last):
-  File &#34;/home/ozzie/Development/calibre-web-test/test/test_edit_books_metadata.py&#34;, line 111, in test_load_metadata
-    self.assertEqual(&#39;https://comicvine.gamespot.com/&#39;, results[cv][&#39;source&#39;])
-AssertionError: &#39;https://comicvine.gamespot.com/&#39; != &#39;https://amazon.com/&#39;
-- https://comicvine.gamespot.com/
-+ https://amazon.com/</pre>
+  File &#34;/home/ozzie/Development/calibre-web-test/test/test_edit_books_metadata.py&#34;, line 99, in test_load_metadata
+    if results[cont][&#39;source&#39;] == &#39;https://comicvine.gamespot.com/&#39;:
+IndexError: list index out of range</pre>
                     </div>
                     <div class="clearfix"></div>
                 </div>
@@ -2137,13 +2077,8 @@
     <tr id="su" class="failClass">
         <td>TestEditBooksOnGdrive</td>
         <td class="text-center">18</td>
-<<<<<<< HEAD
-        <td class="text-center">17</td>
-        <td class="text-center">1</td>
-=======
         <td class="text-center">16</td>
         <td class="text-center">2</td>
->>>>>>> 42924d95
         <td class="text-center">0</td>
         <td class="text-center">0</td>
         <td class="text-center">
@@ -2287,15 +2222,9 @@
                     </div>
                     <div class="text-left pull-left">
                         <pre class="text-left">Traceback (most recent call last):
-<<<<<<< HEAD
-  File &#34;/home/ozzie/Development/calibre-web-test/test/test_edit_ebooks_gdrive.py&#34;, line 636, in test_edit_rating
-    self.assertEqual(1, len(books[1]))
-AssertionError: 1 != 0</pre>
-=======
   File &#34;/home/ozzie/Development/calibre-web-test/test/test_edit_ebooks_gdrive.py&#34;, line 632, in test_edit_rating
     self.assertEqual(4, values[&#39;rating&#39;])
 AssertionError: 4 != 0</pre>
->>>>>>> 42924d95
                     </div>
                     <div class="clearfix"></div>
                 </div>
@@ -2428,12 +2357,12 @@
     
 
 
-    <tr id="su" class="errorClass">
+    <tr id="su" class="passClass">
         <td>TestSSL</td>
         <td class="text-center">7</td>
-        <td class="text-center">6</td>
-        <td class="text-center">0</td>
-        <td class="text-center">1</td>
+        <td class="text-center">7</td>
+        <td class="text-center">0</td>
+        <td class="text-center">0</td>
         <td class="text-center">0</td>
         <td class="text-center">
             <a onclick="showClassDetail('c22', 7)">Detail</a>
@@ -2487,31 +2416,11 @@
     
     
     
-        <tr id="et22.6" class="none bg-info">
+        <tr id='pt22.6' class='hiddenRow bg-success'>
             <td>
                 <div class='testcase'>TestSSL - test_email_limit</div>
             </td>
-            <td colspan='6'>
-                <div class="text-center">
-                    <a class="popup_link text-center" onfocus='blur()' onclick="showTestDetail('div_et22.6')">ERROR</a>
-                </div>
-                <!--css div popup start-->
-                <div id="div_et22.6" class="popup_window test_output" style="display:block;">
-                    <div class='close_button pull-right'>
-                        <button type="button" class="close" aria-label="Close" onfocus="this.blur();"
-                                onclick="document.getElementById('div_et22.6').style.display='none'"><span
-                                aria-hidden="true">&times;</span></button>
-                    </div>
-                    <div class="text-left pull-left">
-                        <pre class="text-left">Traceback (most recent call last):
-  File &#34;/home/ozzie/Development/calibre-web-test/test/test_email_ssl.py&#34;, line 134, in test_email_limit
-    self.check_element_on_page((By.ID, &#39;edit_cancel&#39;)).click()
-AttributeError: &#39;bool&#39; object has no attribute &#39;click&#39;</pre>
-                    </div>
-                    <div class="clearfix"></div>
-                </div>
-                <!--css div popup end-->
-            </td>
+            <td colspan='6' align='center'>PASS</td>
         </tr>
     
     
@@ -3152,12 +3061,12 @@
     
 
 
-    <tr id="su" class="errorClass">
+    <tr id="su" class="passClass">
         <td>TestSecurity</td>
         <td class="text-center">5</td>
-        <td class="text-center">4</td>
-        <td class="text-center">0</td>
-        <td class="text-center">1</td>
+        <td class="text-center">5</td>
+        <td class="text-center">0</td>
+        <td class="text-center">0</td>
         <td class="text-center">0</td>
         <td class="text-center">
             <a onclick="showClassDetail('c33', 5)">Detail</a>
@@ -3193,44 +3102,11 @@
     
     
     
-        <tr id="et33.4" class="none bg-info">
+        <tr id='pt33.4' class='hiddenRow bg-success'>
             <td>
                 <div class='testcase'>TestSecurity - test_redis_backend</div>
             </td>
-            <td colspan='6'>
-                <div class="text-center">
-                    <a class="popup_link text-center" onfocus='blur()' onclick="showTestDetail('div_et33.4')">ERROR</a>
-                </div>
-                <!--css div popup start-->
-                <div id="div_et33.4" class="popup_window test_output" style="display:block;">
-                    <div class='close_button pull-right'>
-                        <button type="button" class="close" aria-label="Close" onfocus="this.blur();"
-                                onclick="document.getElementById('div_et33.4').style.display='none'"><span
-                                aria-hidden="true">&times;</span></button>
-                    </div>
-                    <div class="text-left pull-left">
-                        <pre class="text-left">Traceback (most recent call last):
-  File &#34;/home/ozzie/Development/calibre-web-test/test/test_limiter.py&#34;, line 87, in test_redis_backend
-    self.restart_calibre_web()
-  File &#34;/home/ozzie/Development/calibre-web-test/test/helper_ui.py&#34;, line 459, in restart_calibre_web
-    cls.driver.find_element(By.ID, &#39;admin_restart&#39;).click()
-  File &#34;/home/ozzie/Development/calibre-web-test/venv/lib/python3.10/site-packages/selenium/webdriver/remote/webdriver.py&#34;, line 830, in find_element
-    return self.execute(Command.FIND_ELEMENT, {&#34;using&#34;: by, &#34;value&#34;: value})[&#34;value&#34;]
-  File &#34;/home/ozzie/Development/calibre-web-test/venv/lib/python3.10/site-packages/selenium/webdriver/remote/webdriver.py&#34;, line 440, in execute
-    self.error_handler.check_response(response)
-  File &#34;/home/ozzie/Development/calibre-web-test/venv/lib/python3.10/site-packages/selenium/webdriver/remote/errorhandler.py&#34;, line 245, in check_response
-    raise exception_class(message, screen, stacktrace)
-selenium.common.exceptions.NoSuchElementException: Message: Unable to locate element: [id=&#34;admin_restart&#34;]
-Stacktrace:
-RemoteError@chrome://remote/content/shared/RemoteError.sys.mjs:8:8
-WebDriverError@chrome://remote/content/shared/webdriver/Errors.sys.mjs:193:5
-NoSuchElementError@chrome://remote/content/shared/webdriver/Errors.sys.mjs:511:5
-dom.find/&lt;/&lt;@chrome://remote/content/shared/DOM.sys.mjs:136:16</pre>
-                    </div>
-                    <div class="clearfix"></div>
-                </div>
-                <!--css div popup end-->
-            </td>
+            <td colspan='6' align='center'>PASS</td>
         </tr>
     
     
@@ -5964,19 +5840,11 @@
 
     <tr id='total_row' class="text-center bg-grey">
         <td>Total</td>
-<<<<<<< HEAD
-        <td>525</td>
-        <td>512</td>
-        <td>2</td>
-        <td>2</td>
-        <td>9</td>
-=======
         <td>523</td>
         <td>513</td>
         <td>2</td>
         <td>1</td>
         <td>7</td>
->>>>>>> 42924d95
         <td>&nbsp;</td>
     </tr>
 </table>
@@ -6106,7 +5974,7 @@
           
             <tr>
               <th>netifaces-plus</th>
-              <td>0.12.3</td>
+              <td>0.12.4</td>
               <td>Basic</td>
             </tr>
           
@@ -6196,7 +6064,7 @@
           
             <tr>
               <th>PyDrive2</th>
-              <td>1.21.1</td>
+              <td>1.21.3</td>
               <td>TestBackupMetadataGdrive</td>
             </tr>
           
@@ -6226,7 +6094,7 @@
           
             <tr>
               <th>PyDrive2</th>
-              <td>1.21.1</td>
+              <td>1.21.3</td>
               <td>TestCliGdrivedb</td>
             </tr>
           
@@ -6256,7 +6124,7 @@
           
             <tr>
               <th>PyDrive2</th>
-              <td>1.21.1</td>
+              <td>1.21.3</td>
               <td>TestEbookConvertCalibreGDrive</td>
             </tr>
           
@@ -6286,7 +6154,7 @@
           
             <tr>
               <th>PyDrive2</th>
-              <td>1.21.1</td>
+              <td>1.21.3</td>
               <td>TestEbookConvertGDriveKepubify</td>
             </tr>
           
@@ -6334,7 +6202,7 @@
           
             <tr>
               <th>PyDrive2</th>
-              <td>1.21.1</td>
+              <td>1.21.3</td>
               <td>TestEditAuthorsGdrive</td>
             </tr>
           
@@ -6370,7 +6238,7 @@
           
             <tr>
               <th>PyDrive2</th>
-              <td>1.21.1</td>
+              <td>1.21.3</td>
               <td>TestEditBooksOnGdrive</td>
             </tr>
           
@@ -6412,7 +6280,7 @@
           
             <tr>
               <th>PyDrive2</th>
-              <td>1.21.1</td>
+              <td>1.21.3</td>
               <td>TestEmbedMetadataGdrive</td>
             </tr>
           
@@ -6442,7 +6310,7 @@
           
             <tr>
               <th>PyDrive2</th>
-              <td>1.21.1</td>
+              <td>1.21.3</td>
               <td>TestSetupGdrive</td>
             </tr>
           
@@ -6520,11 +6388,7 @@
 </div>
 
 <script>
-<<<<<<< HEAD
-    drawCircle(512, 2, 2, 9);
-=======
     drawCircle(513, 2, 1, 7);
->>>>>>> 42924d95
     showCase(5);
 </script>
 
