--- conflicted
+++ resolved
@@ -39,17 +39,10 @@
     redirect,
     abort
 )
-<<<<<<< HEAD
-from flask_login import current_user, login_required
-from werkzeug.datastructures import Headers
-from sqlalchemy import func
-from sqlalchemy.sql.expression import and_
-=======
 from flask_login import login_required, current_user
 from werkzeug.datastructures import Headers
 from sqlalchemy import func
 from sqlalchemy.sql.expression import or_
->>>>>>> 7d99e21d
 import requests
 
 from . import config, logger, kobo_auth, db, helper, ub
@@ -219,11 +212,7 @@
 
     sync_token.books_last_created = new_books_last_created
     sync_token.books_last_modified = new_books_last_modified
-<<<<<<< HEAD
-    sync_token.reading_state_last_modified = new_reading_state_last_modified
-=======
     sync_token.archive_last_modified = new_archived_last_modified
->>>>>>> 7d99e21d
 
     if config.config_kobo_proxy:
         return generate_sync_response(request, sync_token, sync_results)
@@ -299,17 +288,15 @@
         "IsRemoved": archived,
         "IsHiddenFromArchive": False,
         "IsLocked": False,
-<<<<<<< HEAD
-        # Setting this to true removes from the device.
-        "IsRemoved": False,
-        "LastModified": convert_to_kobo_timestamp_string(book.last_modified),
-=======
         "LastModified": book.last_modified,
->>>>>>> 7d99e21d
         "OriginCategory": "Imported",
         "RevisionId": book_uuid,
         "Status": "Active",
     }
+
+
+def current_time():
+    return strftime("%Y-%m-%dT%H:%M:%SZ", gmtime())
 
 
 def get_description(book):
@@ -590,21 +577,12 @@
 
 
 # TODO: Implement the following routes
-<<<<<<< HEAD
-@kobo.route("/v1/library/<dummy>", methods=["DELETE", "GET"])
-@kobo.route("/v1/library/tags", methods=["POST"])
-@kobo.route("/v1/library/tags/<shelf_name>", methods=["POST"])
-@kobo.route("/v1/library/tags/<tag_id>", methods=["DELETE"])
-def HandleUnimplementedRequest(dummy=None, book_uuid=None, shelf_name=None, tag_id=None):
-    log.debug("Unimplemented Library Request received: %s", request.base_url)
-=======
 @kobo.route("/v1/library/<book_uuid>/state", methods=["PUT"])
 @kobo.route("/v1/library/tags", methods=["POST"])
 @kobo.route("/v1/library/tags/<shelf_name>", methods=["POST"])
 @kobo.route("/v1/library/tags/<tag_id>", methods=["DELETE"])
 def HandleUnimplementedRequest(book_uuid=None, shelf_name=None, tag_id=None):
     log.debug("Alternative Request received:")
->>>>>>> 7d99e21d
     return redirect_or_proxy_request()
 
 
